//*********************************************************
//
//    Copyright (c) Microsoft. All rights reserved.
//    This code is licensed under the MIT License.
//    THE SOFTWARE IS PROVIDED "AS IS", WITHOUT WARRANTY OF
//    ANY KIND, EXPRESS OR IMPLIED, INCLUDING BUT NOT LIMITED
//    TO THE WARRANTIES OF MERCHANTABILITY, FITNESS FOR A
//    PARTICULAR PURPOSE AND NONINFRINGEMENT.
//
//*********************************************************
#ifndef __WIL_REGISTRY_HELPERS_INCLUDED
#define __WIL_REGISTRY_HELPERS_INCLUDED

#if defined(_STRING_) || defined (_VECTOR_) || (defined (__cpp_lib_optional) && defined (_OPTIONAL_))
#include <functional>
#include <iterator>
#endif

#include <stdint.h>
#include <Windows.h>
#include "resource.h"

#ifdef _KERNEL_MODE
#error This header is not supported in kernel-mode.
#endif

namespace wil
{
    namespace reg
    {
        /**
         * \brief Helper function to translate registry return values if the value was not found
         * \param hr HRESULT to test from registry APIs
         * \return boolean if the HRESULT indicates the registry value was not found
         */
        constexpr bool is_registry_not_found(HRESULT hr) WI_NOEXCEPT
        {
            return (hr == __HRESULT_FROM_WIN32(ERROR_FILE_NOT_FOUND)) ||
                (hr == __HRESULT_FROM_WIN32(ERROR_PATH_NOT_FOUND));
        }

        /**
         * \brief Helper function to translate registry return values if the buffer was too small
         * \param hr HRESULT to test from registry APIs
         * \return boolean if the HRESULT indicates the buffer was too small for the value being read
         */
        constexpr bool is_registry_buffer_too_small(HRESULT hr) WI_NOEXCEPT
        {
            return hr == __HRESULT_FROM_WIN32(ERROR_MORE_DATA);
        }

        // Access rights for opening registry keys. See https://learn.microsoft.com/en-us/windows/win32/sysinfo/registry-key-security-and-access-rights.
        enum class key_access
        {
            // Open key for reading.
            read,

            // Open key for reading and writing. Equivalent to KEY_ALL_ACCESS.
            readwrite,
        };

        namespace reg_view_details
        {
            constexpr DWORD get_value_flags_from_value_type(DWORD type) WI_NOEXCEPT
            {
                switch (type)
                {
                case REG_DWORD:
                    return RRF_RT_REG_DWORD;
                case REG_QWORD:
                    return RRF_RT_REG_QWORD;
                case REG_SZ:
                    return RRF_RT_REG_SZ | RRF_RT_REG_EXPAND_SZ | RRF_NOEXPAND;
                case REG_EXPAND_SZ:
                    return RRF_RT_REG_SZ | RRF_RT_REG_EXPAND_SZ;
                case REG_MULTI_SZ:
                    return RRF_RT_REG_MULTI_SZ;
                case REG_BINARY:
                    return RRF_RT_REG_BINARY;
                    // the caller can directly specify their own flags if they need to
                default:
                    return type;
                }
            }

            constexpr DWORD get_access_flags(key_access access) WI_NOEXCEPT
            {
                switch (access)
                {
                case key_access::read:
                    return KEY_READ;
                case key_access::readwrite:
                    return KEY_ALL_ACCESS;
                }
                FAIL_FAST();
            }

            /**
             * \brief A utility function that walks a contiguous wchar_t container looking for strings within a multi-string
             * \tparam InputIt An iterator type that reference a container that holds wchar_t characters to translate into individual strings
             * \tparam Fn A callback function to be called each time a string is found - given the [begin, end] iterators referencing the found string
             * \param first An iterator referencing to the beginning of the target container (like a std::begin iterator)
             * \param last An iterator referencing one-past-the-end of the target container (like a std::end iterator)
             * \param func A callback function to be called each time a string is found - given the [begin, end] iterators referencing the found string
             */
            template <class InputIt, class Fn>
            void walk_multistring(const InputIt& first, const InputIt& last, Fn func)
            {
                auto current = first;
                const auto end_iterator = last;
                const auto last_null = (end_iterator - 1);
                while (current != end_iterator)
                {
                    // hand rolling ::std::find(current, end_iterator, L'\0');
                    // as this may be called when <algorithm> isn't available
                    auto next = current;
                    while (next != end_iterator && *next != L'\0')
                    {
                        ++next;
                    }

                    if (next != end_iterator)
                    {
                        // don't add an empty string for the final 2nd-null-terminator
                        if (next != last_null)
                        {
                            // call the function provided with the [begin, end] pair referencing a string found
                            func(current, next);
                        }
                        current = next + 1;
                    }
                    else
                    {
                        current = next;
                    }
                }
            }

#if defined(_VECTOR_) && defined(_STRING_) && defined(WIL_ENABLE_EXCEPTIONS)
            /**
             * \brief A translation function taking iterators referencing std::wstring objects and returns a corresponding std::vector<wchar_t> to be written to a MULTI_SZ registry value
             *        The translation follows the rules for how MULTI_SZ registry values should be formatted, notably how null characters should be embedded within the returned vector
             * \tparam InputIt An iterator type that references a container that holds std::wstring objects to translate into a wchar_t buffer
             * \param first An iterator referencing to the beginning of the target container (like a std::begin iterator)
             * \param last An iterator referencing one-past-the-end of the target container (like a std::end iterator)
             * \return A std::vector<wchar_t> with the raw wchar_t buffer of bytes prepared to write to a MULTI_SZ registry value
             */
            template <class InputIt>
            ::std::vector<wchar_t> get_multistring_from_wstrings(const InputIt& first, const InputIt& last)
            {
                ::std::vector<wchar_t> multistring;

                if (first == last)
                {
                    multistring.push_back(L'\0');
                    multistring.push_back(L'\0');
                    return multistring;
                }

                for (const auto& wstr : ::wil::make_range(first, last))
                {
                    multistring.insert(multistring.end(), ::std::begin(wstr), ::std::end(wstr));
                    multistring.push_back(L'\0');
                }

                // double-null-terminate the last string
                multistring.push_back(L'\0');
                return multistring;
            }

            /**
             * \brief A translation function taking iterators referencing wchar_t characters and returns extracted individual std::wstring objects
             *        The translation follows the rules for how MULTI_SZ registry value can be formatted, notably with embedded null characters
             *        Note that this conversion avoids returning empty std::wstring objects even though the input may contain contiguous null wchar_t values
             * \tparam InputIt An iterator type that reference a container that holds wchar_t characters to translate into individual strings
             * \param first An iterator referencing to the beginning of the target container (like a std::begin iterator)
             * \param last An iterator referencing one-past-the-end of the target container (like a std::end iterator)
             * \return A std::vector<std::wstring> of the extracted strings from the input container of wchar_t characters
             */
            template <class InputIt>
            ::std::vector<::std::wstring> get_wstring_vector_from_multistring(const InputIt& first, const InputIt& last)
            {
                if (last - first < 3)
                {
                    // it doesn't have the required 2 terminating null characters - return an empty string
                    return ::std::vector<::std::wstring>(1);
                }

                ::std::vector<::std::wstring> strings;
                walk_multistring(first, last, [&](const InputIt& string_first, const InputIt& string_last)
                    {
                        strings.emplace_back(string_first, string_last);
                    }
                );
                return strings;
            }
#endif // #if defined(_VECTOR_) && defined(_STRING_) && defined(WIL_ENABLE_EXCEPTIONS)

#if defined(__WIL_OBJBASE_H_)
            template <size_t C>
            void get_multistring_bytearray_from_strings_nothrow(const PCWSTR data[C], ::wil::unique_cotaskmem_array_ptr<BYTE>& multistring) WI_NOEXCEPT
            {
                constexpr uint8_t nullTermination[2]{ 0x00, 0x00 };

                size_t total_array_length_bytes = 0;
                for (size_t i = 0; i < C; ++i)
                {
                    total_array_length_bytes += wcslen(data[i]) * sizeof(wchar_t);
                    total_array_length_bytes += sizeof(wchar_t); // plus one for the null-terminator
                }
                total_array_length_bytes += sizeof(wchar_t); // plus one for the ending double-null-terminator

                *multistring.addressof() = static_cast<uint8_t*>(::CoTaskMemAlloc(total_array_length_bytes));
                if (!multistring.get())
                {
                    multistring.reset();
                    return;
                }
                *multistring.size_address() = total_array_length_bytes;

                size_t array_offset = 0;
                for (size_t i = 0; i < C; ++i)
                {
                    const auto string_length_bytes = wcslen(data[i]) * sizeof(wchar_t);
                    memcpy(multistring.get() + array_offset, data[i], string_length_bytes);
                    array_offset += string_length_bytes;

                    static_assert(sizeof(nullTermination) == sizeof(wchar_t), "null terminator must be a wchar");
                    memcpy(multistring.get() + array_offset, nullTermination, sizeof(nullTermination));
                    array_offset += sizeof(nullTermination);
                }

                // double-null-terminate the last string
                memcpy(multistring.get() + array_offset, nullTermination, sizeof(nullTermination));
            }

            /**
             * \brief A translation function taking iterators referencing wchar_t characters and returns extracted individual wil::unique_cotaskmem_string objects
             *        The translation follows the rules for how MULTI_SZ registry value can be formatted, notably with embedded null characters
             *        Note that this conversion avoids returning empty wil::unique_cotaskmem_string objects even though the input may contain contiguous null wchar_t values
             * \tparam InputIt An iterator type that reference a container that holds wchar_t characters to translate into individual strings
             * \param first An iterator referencing to the beginning of the target container (like a std::begin iterator)
             * \param last An iterator referencing one-past-the-end of the target container (like a std::end iterator)
             * \param cotaskmem_array The [out] wil::unique_cotaskmem_array_ptr<wil::unique_cotaskmem_string> to contain the array of strings
             *         A wil::unique_cotaskmem_array_ptr<wil::unique_cotaskmem_string> of the extracted strings from the input container of wchar_t characters
             *         An empty wil::unique_cotaskmem_array_ptr should be translated as out-of-memory as there should always be at least one wil::unique_cotaskmem_string
             */
            template <class InputIt>
            void get_cotaskmemstring_array_from_multistring_nothrow(const InputIt& first, const InputIt& last, ::wil::unique_cotaskmem_array_ptr<::wil::unique_cotaskmem_string>& cotaskmem_array) WI_NOEXCEPT
            {
                if (last - first < 3)
                {
                    // it doesn't have the required 2 terminating null characters - return an empty string
                    *cotaskmem_array.addressof() = static_cast<PWSTR*>(::CoTaskMemAlloc(sizeof(PWSTR) * 1));
                    if (cotaskmem_array)
                    {
                        auto new_string = ::wil::make_cotaskmem_string_nothrow(L"");
                        if (new_string)
                        {
                            *cotaskmem_array.size_address() = 1;
                            cotaskmem_array[0] = new_string.release();
                        }
                        else
                        {
                            // oom will return an empty array
                            cotaskmem_array.reset();
                        }
                    }
                    else
                    {
                        // oom will return an empty array
                        cotaskmem_array.reset();
                    }
                    return;
                }

                // we must first count the # of strings for the array
                size_t arraySize = 0;
                walk_multistring(first, last, [&](const InputIt&, const InputIt&)
                    {
                        ++arraySize;
                    }
                );

                // allocate the array size necessary to hold all the unique_cotaskmem_strings
                *cotaskmem_array.addressof() = static_cast<PWSTR*>(::CoTaskMemAlloc(sizeof(PWSTR) * arraySize));
                if (!cotaskmem_array)
                {
                    // oom will return an empty array
                    cotaskmem_array.reset();
                    return;
                }

                *cotaskmem_array.size_address() = arraySize;
                ZeroMemory(cotaskmem_array.data(), sizeof(PWSTR) * arraySize);

                size_t arrayOffset = 0;
                walk_multistring(first, last, [&](const InputIt& string_first, const InputIt& string_last)
                    {
                        FAIL_FAST_IF(arrayOffset >= arraySize);
                        const auto stringSize = string_last - string_first;
                        auto new_string = ::wil::make_cotaskmem_string_nothrow(&(*string_first), stringSize);
                        if (!new_string)
                        {
                            // oom will return an empty array
                            cotaskmem_array.reset();
                            return;
                        }
                        cotaskmem_array[arrayOffset] = new_string.release();
                        ++arrayOffset;
                    }
                );
            }
#endif // #if defined(__WIL_OBJBASE_H_)

            namespace reg_value_type_info
            {
                // supports_prepare_buffer is used to determine if the input buffer to read a registry value should be prepared
                // before the first call to the registry read API
                template <typename T>
                constexpr bool supports_prepare_buffer() WI_NOEXCEPT
                {
                    return false;
                }
                template <typename T>
                HRESULT prepare_buffer(T&) WI_NOEXCEPT
                {
                    // no-op in the default case
                    return S_OK;
                }

                // supports_resize_buffer is used to determine if the input buffer to read a registry value can be resized
                // for those cases if the error from the registry read API indicates it needs a larger buffer
                template <typename T>
                constexpr bool supports_resize_buffer() WI_NOEXCEPT
                {
                    return false;
                }
                template <typename T>
                constexpr HRESULT resize_buffer(T&, DWORD) WI_NOEXCEPT
                {
                    return E_NOTIMPL;
                }

                // supports_trim_buffer is used to determine if the input buffer to read a registry value must be trimmed
                // after the registry read API has successfully written into the supplied buffer
                // note that currently only std::wstring requires this as it cannot have embedded nulls
                template <typename T>
                constexpr bool supports_trim_buffer() WI_NOEXCEPT
                {
                    return false;
                }
                template <typename T>
                constexpr void trim_buffer(T&) WI_NOEXCEPT
                {
                }

                constexpr void* get_buffer(const int32_t& value) WI_NOEXCEPT
                {
                    return const_cast<int32_t*>(&value);
                }

                constexpr DWORD get_buffer_size_bytes(int32_t) WI_NOEXCEPT
                {
                    return static_cast<DWORD>(sizeof(int32_t));
                }

                constexpr void* get_buffer(const uint32_t& value) WI_NOEXCEPT
                {
                    return const_cast<uint32_t*>(&value);
                }

                constexpr DWORD get_buffer_size_bytes(uint32_t) WI_NOEXCEPT
                {
                    return static_cast<DWORD>(sizeof(uint32_t));
                }

                constexpr void* get_buffer(const long& value) WI_NOEXCEPT
                {
                    return const_cast<long*>(&value);
                }

                constexpr DWORD get_buffer_size_bytes(long) WI_NOEXCEPT
                {
                    return static_cast<DWORD>(sizeof(long));
                }

                constexpr void* get_buffer(const unsigned long& value) WI_NOEXCEPT
                {
                    return const_cast<unsigned long*>(&value);
                }

                constexpr DWORD get_buffer_size_bytes(unsigned long) WI_NOEXCEPT
                {
                    return static_cast<DWORD>(sizeof(unsigned long));
                }

                constexpr void* get_buffer(const int64_t& value) WI_NOEXCEPT
                {
                    return const_cast<int64_t*>(&value);
                }

                constexpr DWORD get_buffer_size_bytes(int64_t) WI_NOEXCEPT
                {
                    return static_cast<DWORD>(sizeof(int64_t));
                }

                constexpr void* get_buffer(const uint64_t& value) WI_NOEXCEPT
                {
                    return const_cast<uint64_t*>(&value);
                }

                constexpr DWORD get_buffer_size_bytes(uint64_t) WI_NOEXCEPT
                {
                    return static_cast<DWORD>(sizeof(uint64_t));
                }

                constexpr void* get_buffer(PCWSTR value) WI_NOEXCEPT
                {
                    return const_cast<wchar_t*>(value);
                }

                inline DWORD get_buffer_size_bytes(PCWSTR value) WI_NOEXCEPT
                {
                    if (!value)
                    {
                        return 0;
                    }
                    // including the last null buffer space in the returned buffer-size-bytes
                    // as the registry API we call guarantees null termination
                    return static_cast<DWORD>((::wcslen(value) + 1) * sizeof(wchar_t));
                }

#if defined(_VECTOR_) && defined(WIL_ENABLE_EXCEPTIONS)
                inline void* get_buffer(const ::std::vector<uint8_t>& buffer) WI_NOEXCEPT
                {
                    return const_cast<uint8_t*>(buffer.data());
                }

                inline DWORD get_buffer_size_bytes(const ::std::vector<uint8_t>& value) WI_NOEXCEPT
                {
                    return static_cast<DWORD>(value.size());
                }

                template <>
                constexpr bool supports_prepare_buffer<::std::vector<uint8_t>>() WI_NOEXCEPT
                {
                    return true;
                }
                inline HRESULT prepare_buffer(::std::vector<uint8_t>& value) WI_NOEXCEPT try
                {
                    // resize the initial vector to at least 1 byte
                    // this is needed so we can detect when the registry value exists
                    // but the value has zero-bytes
                    if (value.empty())
                    {
                        value.resize(1);
                    }
                    // zero out the buffer if pre-allocated
                    for (auto& string_char : value)
                    {
                        string_char = 0x00;
                    }
                    return S_OK;
                }
                CATCH_RETURN();

                template <>
                constexpr bool supports_resize_buffer<::std::vector<uint8_t>>() WI_NOEXCEPT
                {
                    return true;
                }
                inline HRESULT resize_buffer(::std::vector<uint8_t>& buffer, DWORD byteSize) WI_NOEXCEPT try
                {
                    buffer.resize(byteSize);
                    return S_OK;
                }
                CATCH_RETURN();

                // std::vector<wchar_t> does not implement resize_buffer
                // because these support functions are only needed for set_value
                // from the return of get_multistring_from_wstrings
                inline void* get_buffer(const ::std::vector<wchar_t>& value) WI_NOEXCEPT
                {
                    return const_cast<wchar_t*>(value.data());
                }

                inline DWORD get_buffer_size_bytes(const ::std::vector<wchar_t>& value) WI_NOEXCEPT
                {
                    return static_cast<DWORD>(value.size()) * sizeof(wchar_t);
                }

                template <>
                constexpr bool supports_prepare_buffer<::std::vector<wchar_t>>() WI_NOEXCEPT
                {
                    return true;
                }
                inline HRESULT prepare_buffer(::std::vector<wchar_t>& value) WI_NOEXCEPT
                {
                    // zero out the buffer if pre-allocated
                    for (auto& string_char : value)
                    {
                        string_char = L'\0';
                    }
                    return S_OK;
                }
#endif // #if defined(_VECTOR_) && defined(WIL_ENABLE_EXCEPTIONS)

#if defined(_STRING_) && defined(WIL_ENABLE_EXCEPTIONS)
                inline void* get_buffer(const ::std::wstring& string) WI_NOEXCEPT
                {
                    return const_cast<wchar_t*>(string.data());
                }

                inline DWORD get_buffer_size_bytes(const ::std::wstring& string) WI_NOEXCEPT
                {
                    // including the last null buffer space in the returned buffer-size-bytes
                    // as the registry API we call guarantees null termination
                    return static_cast<DWORD>((string.size() + 1) * sizeof(wchar_t));
                }

                template <>
                constexpr bool supports_prepare_buffer<::std::wstring>() WI_NOEXCEPT
                {
                    return true;
                }
                inline HRESULT prepare_buffer(::std::wstring& string) WI_NOEXCEPT
                {
                    // zero out the buffer if pre-allocated
                    for (auto& string_char : string)
                    {
                        string_char = L'\0';
                    }
                    return S_OK;
                }

                template <>
                constexpr bool supports_resize_buffer<::std::wstring>() WI_NOEXCEPT
                {
                    return true;
                }
                inline HRESULT resize_buffer(::std::wstring& string, DWORD byteSize) WI_NOEXCEPT try
                {
                    string.resize(byteSize / sizeof(wchar_t));
                    return S_OK;
                }
                CATCH_RETURN();

                template <>
                constexpr bool supports_trim_buffer<::std::wstring>() WI_NOEXCEPT
                {
                    return true;
                }
                inline void trim_buffer(::std::wstring& buffer) WI_NOEXCEPT
                {
                    // remove any embedded null characters
                    const auto offset = buffer.find_first_of(L'\0');
                    if (offset != ::std::wstring::npos)
                    {
                        buffer.resize(offset);
                    }
                }
#endif // #if defined(_STRING_) && defined(WIL_ENABLE_EXCEPTIONS)

#if defined(__WIL_OLEAUTO_H_)
                inline void* get_buffer(const BSTR& value) WI_NOEXCEPT
                {
                    return value;
                }

                inline DWORD get_buffer_size_bytes(const BSTR& value) WI_NOEXCEPT
                {
                    auto length = ::SysStringLen(value);
                    if (length > 0)
                    {
                        // SysStringLen does not count the null-terminator
                        // including the last null buffer space in the returned buffer-size-bytes
                        // as the registry API we call guarantees null termination
                        length += 1;
                    }
                    return length * sizeof(wchar_t);
                }

                template <>
                constexpr bool supports_prepare_buffer<BSTR>() WI_NOEXCEPT
                {
                    return true;
                }
                inline HRESULT prepare_buffer(const BSTR& value) WI_NOEXCEPT
                {
                    if (value)
                    {
                        // zero out the buffer if pre-allocated
                        for (auto& string_char : ::wil::make_range(value, get_buffer_size_bytes(value) / sizeof(WCHAR)))
                        {
                            string_char = L'\0';
                        }
                    }
                    return S_OK;
                }

                template <>
                constexpr bool supports_resize_buffer<BSTR>() WI_NOEXCEPT
                {
                    return true;
                }
                // transferringOwnership is only set to false if this is a 'shallow' copy of the BSTR
                // and the caller maintained ownership of the original BSTR.
                inline HRESULT resize_buffer(BSTR& string, DWORD byteSize, bool transferringOwnership = true) WI_NOEXCEPT
                {
                    // convert bytes to length (number of WCHAR's)
                    DWORD length = byteSize / sizeof(WCHAR);
                    // SysAllocStringLen adds a null, so subtract a wchar_t from the input length
                    length = length > 0 ? length - 1 : length;
                    const BSTR new_bstr{ ::SysAllocStringLen(string, length) };
                    RETURN_IF_NULL_ALLOC(new_bstr);

                    // if not transferring ownership, the caller will still own the original BSTR
                    if (transferringOwnership)
                    {
                        ::SysFreeString(string);
                    }

                    string = new_bstr;
                    return S_OK;
                }

                inline void* get_buffer(const ::wil::unique_bstr& value) WI_NOEXCEPT
                {
                    return value.get();
                }

                inline DWORD get_buffer_size_bytes(const ::wil::unique_bstr& value) WI_NOEXCEPT
                {
                    return get_buffer_size_bytes(value.get());
                }

                template <>
                constexpr bool supports_prepare_buffer<::wil::unique_bstr>() WI_NOEXCEPT
                {
                    return true;
                }
                inline HRESULT prepare_buffer(const ::wil::unique_bstr& value) WI_NOEXCEPT
                {
                    if (value)
                    {
                        // zero out the buffer if pre-allocated
                        for (auto& string_char : ::wil::make_range(value.get(), get_buffer_size_bytes(value) / sizeof(WCHAR)))
                        {
                            string_char = L'\0';
                        }
                    }
                    return S_OK;
                }

                template<>
                constexpr bool supports_resize_buffer<::wil::unique_bstr>() WI_NOEXCEPT
                {
                    return true;
                }
                inline HRESULT resize_buffer(::wil::unique_bstr& string, DWORD byteSize) WI_NOEXCEPT
                {
                    BSTR temp_bstr = string.get();

                    // not transferring ownership of the BSTR within 'string' to resize_buffer()
                    // resize_buffer() will overwrite temp_bstr with a newly-allocated BSTR
                    constexpr bool transferringOwnership = false;
                    RETURN_IF_FAILED(resize_buffer(temp_bstr, byteSize, transferringOwnership));

                    // if succeeded in creating a new BSTR, move ownership of the new BSTR into string
                    string.reset(temp_bstr);
                    return S_OK;
                }
#endif // #if defined(__WIL_OLEAUTO_H_)

#if defined(__WIL_OLEAUTO_H_STL)
                inline void* get_buffer(const ::wil::shared_bstr& value) WI_NOEXCEPT
                {
                    return value.get();
                }

                inline DWORD get_buffer_size_bytes(const ::wil::shared_bstr& value) WI_NOEXCEPT
                {
                    return get_buffer_size_bytes(value.get());
                }

                template <>
                constexpr bool supports_prepare_buffer<::wil::shared_bstr>() WI_NOEXCEPT
                {
                    return true;
                }
                inline HRESULT prepare_buffer(const ::wil::shared_bstr& value) WI_NOEXCEPT
                {
                    if (value)
                    {
                        // zero out the buffer if pre-allocated
                        for (auto& string_char : ::wil::make_range(value.get(), get_buffer_size_bytes(value) / sizeof(WCHAR)))
                        {
                            string_char = L'\0';
                        }
                    }
                    return S_OK;
                }

                template<>
                constexpr bool supports_resize_buffer<::wil::shared_bstr>() WI_NOEXCEPT
                {
                    return true;
                }
                inline HRESULT resize_buffer(::wil::shared_bstr& string, DWORD byteSize) WI_NOEXCEPT
                {
                    BSTR temp_bstr = string.get();

                    // not transferring ownership of the BSTR within 'string' to resize_buffer()
                    // resize_buffer() will overwrite temp_bstr with a newly-allocated BSTR
                    constexpr bool transferringOwnership = false;
                    RETURN_IF_FAILED(resize_buffer(temp_bstr, byteSize, transferringOwnership));

                    // if succeeded in creating a new BSTR, move ownership of the new BSTR into string
                    string.reset(temp_bstr);
                    return S_OK;
                }
#endif // #if defined(__WIL_OLEAUTO_H_STL)

#if defined(__WIL_OBJBASE_H_)
                inline void* get_buffer(const ::wil::unique_cotaskmem_string& value) WI_NOEXCEPT
                {
                    return value.get();
                }

                constexpr DWORD get_buffer_size_bytes(const ::wil::unique_cotaskmem_string&) WI_NOEXCEPT
                {
                    // wil::unique_cotaskmem_string does not intrinsically track its internal buffer size
                    // thus the caller must track the buffer size it requested to be allocated
                    return 0;
                }

                template<>
                constexpr bool supports_resize_buffer<::wil::unique_cotaskmem_string>() WI_NOEXCEPT
                {
                    return true;
                }
                inline HRESULT resize_buffer(::wil::unique_cotaskmem_string& string, DWORD byteSize) WI_NOEXCEPT
                {
                    // convert bytes to length (number of WCHAR's)
                    size_t length = byteSize / sizeof(wchar_t);
                    // ::wil::make_unique_string_nothrow adds one to the length when it allocates, so subtracting 1 from the input length
                    length = length > 0 ? length - 1 : length;
                    auto new_string = ::wil::make_unique_string_nothrow<::wil::unique_cotaskmem_string>(string.get(), length);
                    RETURN_IF_NULL_ALLOC(new_string.get());

                    string = ::wistd::move(new_string);
                    return S_OK;
                }

                inline void* get_buffer(const ::wil::unique_cotaskmem_array_ptr<uint8_t>& value) WI_NOEXCEPT
                {
                    return value.get();
                }

                inline DWORD get_buffer_size_bytes(const ::wil::unique_cotaskmem_array_ptr<uint8_t>& value) WI_NOEXCEPT
                {
                    return static_cast<DWORD>(value.size());
                }

                template<>
                constexpr bool supports_resize_buffer<::wil::unique_cotaskmem_array_ptr<uint8_t>>() WI_NOEXCEPT
                {
                    return true;
                }

                inline HRESULT resize_buffer(::wil::unique_cotaskmem_array_ptr<uint8_t>& arrayValue, DWORD byteSize) WI_NOEXCEPT
                {
                    ::wil::unique_cotaskmem_array_ptr<uint8_t> tempValue;
                    *tempValue.addressof() = static_cast<uint8_t*>(::CoTaskMemAlloc(byteSize));
                    RETURN_IF_NULL_ALLOC(tempValue.get());
                    *tempValue.size_address() = byteSize;

                    const auto bytesToCopy = arrayValue.size() < byteSize ? arrayValue.size() : byteSize;
                    CopyMemory(tempValue.get(), arrayValue.get(), bytesToCopy);

                    arrayValue = ::wistd::move(tempValue);
                    return S_OK;
                }
#endif // #if defined(__WIL_OBJBASE_H_)

#if defined(__WIL_OBJBASE_H_STL)
                inline void* get_buffer(const ::wil::shared_cotaskmem_string& value) WI_NOEXCEPT
                {
                    return value.get();
                }

                constexpr DWORD get_buffer_size_bytes(const ::wil::shared_cotaskmem_string&) WI_NOEXCEPT
                {
                    // wil::shared_cotaskmem_string does not intrinsically track its internal buffer size
                    // thus the caller must track the buffer size it requested to be allocated
                    return 0;
                }

                template<>
                constexpr bool supports_resize_buffer<::wil::shared_cotaskmem_string>() WI_NOEXCEPT
                {
                    return true;
                }
                inline HRESULT resize_buffer(::wil::shared_cotaskmem_string& string, DWORD byteSize) WI_NOEXCEPT try
                {
                    // convert bytes to length (number of WCHAR's)
                    size_t length = byteSize / sizeof(wchar_t);
                    // ::wil::make_unique_string_nothrow adds one to the length when it allocates, so subtracting 1 from the input length
                    length = length > 0 ? length - 1 : length;
                    auto new_string = ::wil::make_unique_string_nothrow<::wil::unique_cotaskmem_string>(string.get(), length);
                    RETURN_IF_NULL_ALLOC(new_string.get());

                    string = ::wistd::move(new_string);
                    return S_OK;
                }
                CATCH_RETURN();
#endif // #if defined(__WIL_OBJBASE_H_STL)

                // constexpr expressions to determining the get* and set* registry value types
                // for all supported types T to read/write values
                template <typename T>
                DWORD get_value_type() WI_NOEXCEPT
                {
                    static_assert(sizeof(T) != sizeof(T), "Unsupported type for get_value_type");
                }

                template <typename T>
                DWORD set_value_type() WI_NOEXCEPT
                {
                    static_assert(sizeof(T) != sizeof(T), "Unsupported type for set_value_type");
                }

                template <>
                constexpr DWORD get_value_type<int32_t>() WI_NOEXCEPT
                {
                    return get_value_flags_from_value_type(REG_DWORD);
                }
                template <>
                constexpr DWORD set_value_type<int32_t>() WI_NOEXCEPT
                {
                    return REG_DWORD;
                }

                template <>
                constexpr DWORD get_value_type<uint32_t>() WI_NOEXCEPT
                {
                    return get_value_flags_from_value_type(REG_DWORD);
                }
                template <>
                constexpr DWORD set_value_type<uint32_t>() WI_NOEXCEPT
                {
                    return REG_DWORD;
                }

                template <>
                constexpr DWORD get_value_type<long>() WI_NOEXCEPT
                {
                    return get_value_flags_from_value_type(REG_DWORD);
                }
                template <>
                constexpr DWORD set_value_type<long>() WI_NOEXCEPT
                {
                    return REG_DWORD;
                }

                template <>
                constexpr DWORD get_value_type<unsigned long>() WI_NOEXCEPT
                {
                    return get_value_flags_from_value_type(REG_DWORD);
                }
                template <>
                constexpr DWORD set_value_type<unsigned long>() WI_NOEXCEPT
                {
                    return REG_DWORD;
                }

                template <>
                constexpr DWORD get_value_type<int64_t>() WI_NOEXCEPT
                {
                    return get_value_flags_from_value_type(REG_QWORD);
                }
                template <>
                constexpr DWORD set_value_type<int64_t>() WI_NOEXCEPT
                {
                    return REG_QWORD;
                }

                template <>
                constexpr DWORD get_value_type<uint64_t>() WI_NOEXCEPT
                {
                    return get_value_flags_from_value_type(REG_QWORD);
                }
                template <>
                constexpr DWORD set_value_type<uint64_t>() WI_NOEXCEPT
                {
                    return REG_QWORD;
                }

                template <>
                constexpr DWORD get_value_type<PCWSTR>() WI_NOEXCEPT
                {
                    return get_value_flags_from_value_type(REG_SZ);
                }
                template <>
                constexpr DWORD set_value_type<PCWSTR>() WI_NOEXCEPT
                {
                    return REG_SZ;
                }

#if defined(_STRING_) && defined(WIL_ENABLE_EXCEPTIONS)
                template <>
                constexpr DWORD get_value_type<::std::wstring>() WI_NOEXCEPT
                {
                    return get_value_flags_from_value_type(REG_SZ);
                }

                template <>
                constexpr DWORD set_value_type<const ::std::wstring>() WI_NOEXCEPT
                {
                    return REG_SZ;
                }
#endif // #if defined(_STRING_) && defined(WIL_ENABLE_EXCEPTIONS)

#if defined(__WIL_OLEAUTO_H_)
                template <>
                constexpr DWORD get_value_type<BSTR>() WI_NOEXCEPT
                {
                    return get_value_flags_from_value_type(REG_SZ);
                }
                template <>
                constexpr DWORD get_value_type<::wil::unique_bstr>() WI_NOEXCEPT
                {
                    return get_value_flags_from_value_type(REG_SZ);
                }

                template <>
                constexpr DWORD set_value_type<const BSTR>() WI_NOEXCEPT
                {
                    return REG_SZ;
                }

                template <>
                constexpr DWORD set_value_type<const ::wil::unique_bstr>() WI_NOEXCEPT
                {
                    return REG_SZ;
                }
#endif // #if defined(__WIL_OLEAUTO_H_)

#if defined(__WIL_OLEAUTO_H_STL)

                template <>
                constexpr DWORD get_value_type<::wil::shared_bstr>() WI_NOEXCEPT
                {
                    return get_value_flags_from_value_type(REG_SZ);
                }

                template <>
                constexpr DWORD set_value_type<const ::wil::shared_bstr>() WI_NOEXCEPT
                {
                    return REG_SZ;
                }
#endif // #if defined(__WIL_OLEAUTO_H_STL)

#if defined(__WIL_OBJBASE_H_)
                template <>
                constexpr DWORD get_value_type<::wil::unique_cotaskmem_string>() WI_NOEXCEPT
                {
                    return get_value_flags_from_value_type(REG_SZ);
                }

                template <>
                constexpr DWORD set_value_type<const ::wil::unique_cotaskmem_string>() WI_NOEXCEPT
                {
                    return REG_SZ;
                }
#endif // defined(__WIL_OBJBASE_H_)

#if defined(__WIL_OBJBASE_H_STL)
                template <>
                constexpr DWORD get_value_type<::wil::shared_cotaskmem_string>() WI_NOEXCEPT
                {
                    return get_value_flags_from_value_type(REG_SZ);
                }

                template <>
                constexpr DWORD set_value_type<const ::wil::shared_cotaskmem_string>() WI_NOEXCEPT
                {
                    return REG_SZ;
                }
#endif // #if defined(__WIL_OBJBASE_H_STL)
            }

            template <typename err_policy = ::wil::err_exception_policy>
            class reg_view_t
            {
            public:
                explicit reg_view_t(HKEY key) WI_NOEXCEPT : m_key(key)
                {
                }
                ~reg_view_t() WI_NOEXCEPT = default;
                reg_view_t(const reg_view_t&) = delete;
                reg_view_t& operator=(const reg_view_t&) = delete;
                reg_view_t(reg_view_t&&) = delete;
                reg_view_t& operator=(reg_view_t&&) = delete;

                typename err_policy::result open_key(_In_opt_ _In_opt_ PCWSTR subKey, _Out_ HKEY* hkey, ::wil::reg::key_access access = ::wil::reg::key_access::read) const
                {
                    constexpr DWORD zero_options{ 0 };
                    return err_policy::HResult(HRESULT_FROM_WIN32(::RegOpenKeyExW(m_key, subKey, zero_options, get_access_flags(access), hkey)));
                }

                typename err_policy::result create_key(PCWSTR subKey, _Out_ HKEY* hkey, ::wil::reg::key_access access = ::wil::reg::key_access::read) const
                {
                    *hkey = nullptr;

                    constexpr DWORD zero_reserved{ 0 };
                    constexpr PWSTR null_class{ nullptr };
                    constexpr DWORD zero_options{ 0 };
                    constexpr SECURITY_ATTRIBUTES* null_security_attributes{ nullptr };
                    DWORD disposition{ 0 };
                    return err_policy::HResult(HRESULT_FROM_WIN32(
                        ::RegCreateKeyExW(m_key, subKey, zero_reserved, null_class, zero_options, get_access_flags(access), null_security_attributes, hkey, &disposition)));
                }

                typename err_policy::result delete_tree(_In_opt_ PCWSTR sub_key) const
                {
                    auto hr = HRESULT_FROM_WIN32(::RegDeleteTreeW(m_key, sub_key));
                    if (::wil::reg::is_registry_not_found(hr))
                    {
                        hr = S_OK;
                    }
                    return err_policy::HResult(hr);
                }

                typename err_policy::result delete_value(_In_opt_ PCWSTR value_name) const
                {
                    return err_policy::HResult(HRESULT_FROM_WIN32(::RegDeleteValueW(m_key, value_name)));
                }

                template <typename R>
                typename err_policy::result get_value(_In_opt_ PCWSTR subkey, _In_opt_ PCWSTR value_name, R& return_value, DWORD type = reg_value_type_info::get_value_type<R>()) const
                {
                    return get_value_with_type(subkey, value_name, return_value, type);
                }

                // typename D supports unsigned 32-bit values; i.e. allows the caller to pass a DWORD* as well as uint32_t*
                template <size_t Length, typename DwordType,
                    wistd::enable_if_t<wistd::is_same_v<DwordType, uint32_t> || wistd::is_same_v<DwordType, unsigned long>>* = nullptr>
                typename err_policy::result get_value_char_array(_In_opt_ PCWSTR subkey, _In_opt_ PCWSTR value_name, WCHAR(&return_value)[Length], DWORD type, _Out_opt_ DwordType * requiredBytes) const
                {
                    constexpr DwordType zero_value{ 0ul };
                    ::wil::assign_to_opt_param(requiredBytes, zero_value);
                    DWORD data_size_bytes{ Length * sizeof(WCHAR) };
                    const auto hr = HRESULT_FROM_WIN32(
                        ::RegGetValueW(m_key, subkey, value_name, ::wil::reg::reg_view_details::get_value_flags_from_value_type(type), nullptr, return_value, &data_size_bytes));
                    if (SUCCEEDED(hr) || ::wil::reg::is_registry_buffer_too_small(hr))
                    {
                        const DwordType updated_value{ data_size_bytes };
                        ::wil::assign_to_opt_param(requiredBytes, updated_value);
                    }
                    return err_policy::HResult(hr);
                }

#if defined (_OPTIONAL_) && defined(__cpp_lib_optional)
                // intended for err_exception_policy as err_returncode_policy will not get an error code
                template <typename R>
                ::std::optional<R> try_get_value(_In_opt_ PCWSTR subkey, _In_opt_ PCWSTR value_name, DWORD type = reg_value_type_info::get_value_type<R>()) const
                {
                    R value{};
                    const auto hr = get_value_with_type<R, ::wil::err_returncode_policy>(subkey, value_name, value, type);
                    if (SUCCEEDED(hr))
                    {
                        return ::std::optional(::wistd::move(value));
                    }

                    if (::wil::reg::is_registry_not_found(hr))
                    {
                        return ::std::nullopt;
                    }

                    // throw if exception policy
                    err_policy::HResult(hr);
                    return ::std::nullopt;
                }
#endif // #if defined (_OPTIONAL_) && defined(__cpp_lib_optional)

                template <typename R>
                typename err_policy::result set_value(_In_opt_ PCWSTR subkey, _In_opt_ PCWSTR value_name, const R& value, DWORD type = reg_value_type_info::set_value_type<R>()) const
                {
                    return set_value_with_type(subkey, value_name, value, type);
                }

            private:
                const HKEY m_key{};

                template <typename R>
                typename err_policy::result set_value_with_type(_In_opt_ PCWSTR subkey, _In_opt_ PCWSTR value_name, const R& value, DWORD type) const
                {
                    return err_policy::HResult(HRESULT_FROM_WIN32(
                        ::RegSetKeyValueW(
                            m_key,
                            subkey,
                            value_name,
                            type,
                            static_cast<uint8_t*>(reg_value_type_info::get_buffer(value)),
                            reg_value_type_info::get_buffer_size_bytes(value))));
                }

                template <typename R, typename get_value_with_type_policy = err_policy>
                typename get_value_with_type_policy::result get_value_with_type(_In_opt_ PCWSTR subkey, _In_opt_ PCWSTR value_name, R& return_value, DWORD type = reg_value_type_info::get_value_type<R>()) const
                {
                    if
#if defined(__cpp_if_constexpr)
                        constexpr
#endif
                        (reg_value_type_info::supports_prepare_buffer<R>())

                    {
                        const auto prepare_buffer_hr = reg_value_type_info::prepare_buffer(return_value);
                        if (FAILED(prepare_buffer_hr))
                        {
                            return get_value_with_type_policy::HResult(prepare_buffer_hr);
                        }
                    }

                    // get_buffer_size_bytes should include the null terminator when used for strings.
                    DWORD bytes_allocated{ reg_value_type_info::get_buffer_size_bytes(return_value) };
                    HRESULT get_value_hresult = S_OK;
                    for (;;)
                    {
                        constexpr DWORD* null_type{ nullptr };
                        DWORD data_size_bytes{ bytes_allocated };
                        get_value_hresult = HRESULT_FROM_WIN32(::RegGetValueW(
                            m_key,
                            subkey,
                            value_name,
                            get_value_flags_from_value_type(type),
                            null_type,
                            reg_value_type_info::get_buffer(return_value),
                            &data_size_bytes));

                        // some return types we can grow as needed - e.g. when writing to a std::wstring
                        // only compile and resize_buffer for those types that support dynamically growing the buffer
                        if
#if defined(__cpp_if_constexpr)
                            constexpr
#endif
                            (reg_value_type_info::supports_resize_buffer<R>())
                        {
                            // Attempt to grow the buffer with the data_size_bytes returned from GetRegValueW
                            // GetRegValueW will indicate the caller allocate the returned number of bytes in one of two cases:
                            // 1. returns ERROR_MORE_DATA
                            // 2. returns ERROR_SUCCESS when we gave it a nullptr for the out buffer
                            const bool shouldReallocate =
                                (::wil::reg::is_registry_buffer_too_small(get_value_hresult)) ||
                                (SUCCEEDED(get_value_hresult) && (reg_value_type_info::get_buffer(return_value) == nullptr) && (data_size_bytes > 0));
                            if (shouldReallocate)
                            {
                                // verify if resize_buffer succeeded allocation
                                const auto resize_buffer_hr = reg_value_type_info::resize_buffer(return_value, data_size_bytes);
                                if (FAILED(resize_buffer_hr))
                                {
                                    // if resize fails, return this error back to the caller
                                    return get_value_with_type_policy::HResult(resize_buffer_hr);
                                }

                                // if it resize succeeds, continue the for loop to try again
                                bytes_allocated = data_size_bytes;
                                continue;
                            }

                            // if the RegGetValueW call succeeded with a non-null [out] param,
                            // and the type supports resize_buffer
                            // and the bytes we allocated don't match data_size_bytes returned from RegGetValueW
                            // resize the buffer to match what RegGetValueW returned
                            if (SUCCEEDED(get_value_hresult))
                            {
                                const auto current_byte_size = reg_value_type_info::get_buffer_size_bytes(return_value);
                                if (current_byte_size != data_size_bytes)
                                {
                                    // verify if resize_buffer succeeded allocation
                                    const auto resize_buffer_hr = reg_value_type_info::resize_buffer(return_value, data_size_bytes);
                                    if (FAILED(resize_buffer_hr))
                                    {
                                        // if resize fails, return this error back to the caller
                                        return get_value_with_type_policy::HResult(resize_buffer_hr);
                                    }
                                }
                            }
                        }

                        // we don't need to reallocate and retry the call to RegGetValueW so breaking out of the loop
                        break;
                    }

                    // some types (generally string types) require trimming its internal buffer after RegGetValueW successfully wrote into its buffer
                    if
#if defined(__cpp_if_constexpr)
                        constexpr
#endif
                        (reg_value_type_info::supports_trim_buffer<R>())

                    {
                        if (SUCCEEDED(get_value_hresult))
                        {
                            reg_value_type_info::trim_buffer(return_value);
                        }
                    }

                    return get_value_with_type_policy::HResult(get_value_hresult);
                }
            };

            using reg_view_nothrow = ::wil::reg::reg_view_details::reg_view_t<::wil::err_returncode_policy>;
#if defined(WIL_ENABLE_EXCEPTIONS)
            using reg_view = ::wil::reg::reg_view_details::reg_view_t<::wil::err_exception_policy>;
#endif // #if defined(WIL_ENABLE_EXCEPTIONS)
        }

        // registry iterator support requires exceptions
#if defined(WIL_ENABLE_EXCEPTIONS)
        namespace reg_iterator_details
        {
            constexpr uint32_t iterator_end_offset = 0xffffffff;
            constexpr size_t iterator_default_buffer_size = 16;

#if defined(_STRING_)
            // cannot return a const PCWSTR -- the registry APIs require a PWSTR
            inline PWSTR address_of_name(::std::wstring& name) WI_NOEXCEPT
            {
<<<<<<< HEAD
=======
                begin,
                end
            };

#if defined(_STRING_)
            // cannot return a const PCWSTR -- the registry APIs require a PWSTR
            inline PWSTR address_of_name(::std::wstring& name) WI_NOEXCEPT
            {
>>>>>>> 19d84d9f
                return const_cast<PWSTR>(name.data());
            }
            inline void clear_name(::std::wstring& name, size_t)
            {
                name.assign(name.size(), L'\0');
            }

            inline size_t resize_name(::std::wstring& name, size_t, size_t new_length)
            {
                name.resize(new_length);
                clear_name(name, name.size());
                return name.size();
            }

            inline bool compare_name(const ::std::wstring& name, PCWSTR comparand) WI_NOEXCEPT
            {
                return name == comparand;
            }
#else
            inline PWSTR address_of_name(::wil::unique_process_heap_string& name) WI_NOEXCEPT
            {
                return name.get();
            }
            inline void clear_name(::wil::unique_process_heap_string& name, size_t length)
            {
                if (length > 0)
                {
                    memset(name.get(), 0, length * sizeof(wchar_t));
                }
            }

            inline size_t resize_name(::wil::unique_process_heap_string& name, size_t current_length, size_t new_length)
            {
                if (new_length > current_length)
                {
                    auto newString{ ::wil::make_unique_string_nothrow<::wil::unique_process_heap_string>(name.get(), new_length) };
                    name.swap(newString);
                    return new_length;
                }

                // continue to use the existing buffer since the requested length is less than the current length
                clear_name(name, current_length);
                return current_length;
            }
            inline bool compare_name(const ::wil::unique_process_heap_string& name, PCWSTR comparand) WI_NOEXCEPT
            {
                if (!name)
                {
                    return false;
                }
                return 0 == wcscmp(name.get(), comparand);
            }
#endif
        };

        // forward declaration
        template <typename T> class iterator_t;

        class key_iterator_data
        {
        public:
#if defined(_STRING_)
            ::std::wstring name;
#else
            ::wil::unique_process_heap_string name;
#endif
            key_iterator_data(HKEY key = nullptr) : m_hkey{ key }
            {
            }
            ~key_iterator_data() WI_NOEXCEPT = default;

#if defined (_STRING_)
<<<<<<< HEAD
=======
            // only copyable when using std::wstring
>>>>>>> 19d84d9f
            key_iterator_data(const key_iterator_data&) = default;
            key_iterator_data& operator=(const key_iterator_data&) = default;
#else
            key_iterator_data(const key_iterator_data& rhs)
            {
                if (rhs.name)
                {
                    name = ::wil::make_process_heap_string(rhs.name.get(), rhs.m_capacity);
                }
                m_hkey = rhs.m_hkey;
                m_index = rhs.m_index;
                m_capacity = rhs.m_capacity;
            }
            key_iterator_data& operator=(const key_iterator_data& rhs)
            {
                if (&rhs != this)
                {
                    key_iterator_data temp(rhs);
                    *this = ::wistd::move(temp);
                }
                return *this;
            }
#endif

            key_iterator_data(key_iterator_data&&) WI_NOEXCEPT = default;
            key_iterator_data& operator=(key_iterator_data&& rhs) WI_NOEXCEPT = default;

            // Case-sensitive comparison
            bool operator==(PCWSTR comparand) const WI_NOEXCEPT
            {
                return ::wil::reg::reg_iterator_details::compare_name(name, comparand);
            }

        private:
            friend class ::wil::reg::iterator_t<key_iterator_data>;

            bool is_end() const WI_NOEXCEPT
            {
                return m_index == ::wil::reg::reg_iterator_details::iterator_end_offset;
            }

            void make_end_iterator() WI_NOEXCEPT
            {
                ::wil::reg::reg_iterator_details::clear_name(name, m_capacity);
                m_index = ::wil::reg::reg_iterator_details::iterator_end_offset;
            }

            void resize(size_t new_length)
            {
                m_capacity = ::wil::reg::reg_iterator_details::resize_name(name, m_capacity, new_length);
            }

            void enum_next()
            {
                FAIL_FAST_IF(is_end());

                for (auto string_length = static_cast<DWORD>(m_capacity);;)
                {
                    resize(string_length);

                    const auto error = ::RegEnumKeyExW(
                        m_hkey, // hKey
                        m_index, // dwIndex
                        string_length == 0 ? nullptr : ::wil::reg::reg_iterator_details::address_of_name(name), // lpName
                        &string_length, // lpcchName
                        nullptr, // lpReserved
                        nullptr, // lpClass
                        nullptr, // lpcchClass
                        nullptr); // lpftLastWriteTime

                    if (error == ERROR_SUCCESS)
                    {
                        // some types, like std::wstring, cannot have embedded nulls
                        ::wil::reg::reg_view_details::reg_value_type_info::trim_buffer(name);
                        break;
                    }
                    if (error == ERROR_NO_MORE_ITEMS)
                    {
                        make_end_iterator();
                        break;
                    }
                    if (error == ERROR_MORE_DATA)
                    {
                        // resize to iterator_default_buffer_size and try again
                        string_length += ::wil::reg::reg_iterator_details::iterator_default_buffer_size;
                        continue;
                    }

                    // any other error will throw
                    THROW_WIN32(error);
                }
            }

            HKEY m_hkey{};
            uint32_t m_index = ::wil::reg::reg_iterator_details::iterator_end_offset;
            size_t m_capacity{};
        };

        class value_iterator_data
        {
        public:
#if defined(_STRING_)
            ::std::wstring name;
#else
            ::wil::unique_process_heap_string name;
#endif
            DWORD type = REG_NONE;

            value_iterator_data(HKEY key = nullptr) : m_hkey{ key }
            {
            }
            ~value_iterator_data() WI_NOEXCEPT = default;

#if defined (_STRING_)
<<<<<<< HEAD
=======
            // only copyable when using std::wstring
>>>>>>> 19d84d9f
            value_iterator_data(const value_iterator_data&) = default;
            value_iterator_data& operator=(const value_iterator_data&) = default;
#else
            value_iterator_data(const value_iterator_data& rhs)
            {
                if (rhs.name)
                {
                    name = ::wil::make_process_heap_string(rhs.name.get(), rhs.m_capacity);
                }
                type = rhs.type;
                m_hkey = rhs.m_hkey;
                m_index = rhs.m_index;
                m_capacity = rhs.m_capacity;
            }
            value_iterator_data& operator=(const value_iterator_data& rhs)
            {
                if (&rhs != this)
                {
                    value_iterator_data temp(rhs);
                    *this = ::wistd::move(temp);
                }
                return *this;
            }
#endif

            value_iterator_data(value_iterator_data&&) WI_NOEXCEPT = default;
            value_iterator_data& operator=(value_iterator_data&& rhs) WI_NOEXCEPT = default;

        private:
            friend class ::wil::reg::iterator_t<value_iterator_data>;

            bool is_end() const noexcept
            {
                return m_index == ::wil::reg::reg_iterator_details::iterator_end_offset;
            }

            void make_end_iterator() WI_NOEXCEPT
            {
                ::wil::reg::reg_iterator_details::clear_name(name, m_capacity);
                m_index = ::wil::reg::reg_iterator_details::iterator_end_offset;
            }

            void resize(size_t new_length)
            {
                m_capacity = ::wil::reg::reg_iterator_details::resize_name(name, m_capacity, new_length);
            }

            void enum_next()
            {
                FAIL_FAST_IF(is_end());

                for (auto string_length = static_cast<DWORD>(m_capacity);;)
                {
                    resize(string_length);

                    const auto error = ::RegEnumValueW(
                        m_hkey, // hKey
                        m_index, // dwIndex
                        string_length == 0 ? nullptr : ::wil::reg::reg_iterator_details::address_of_name(name), // lpValueName
                        &string_length, // lpcchValueName
                        nullptr, // lpReserved
                        &type, // lpType
                        nullptr, // lpData
                        nullptr); // lpcbData

                    if (error == ERROR_SUCCESS)
                    {
                        // some types, like std::wstring, cannot have embedded nulls
                        ::wil::reg::reg_view_details::reg_value_type_info::trim_buffer(name);
                        break;
                    }
                    if (error == ERROR_NO_MORE_ITEMS)
                    {
                        make_end_iterator();
                        break;
                    }
                    if (error == ERROR_MORE_DATA)
                    {
                        // resize to iterator_default_buffer_size and try again
                        string_length += ::wil::reg::reg_iterator_details::iterator_default_buffer_size;
                        continue;
                    }

                    // any other error will throw
                    THROW_WIN32(error);
                }
            }

            HKEY m_hkey{};
            uint32_t m_index = ::wil::reg::reg_iterator_details::iterator_end_offset;
            size_t m_capacity{};
        };

        template <typename T>
        class iterator_t
        {
        public:
            // defining iterator_traits allows STL <algorithm> functions to be used with this iterator class.
            // Notice this is a forward_iterator
            // - does not support random-access (e.g. vector::iterator)
            // - does not support bi-directional access (e.g. list::iterator)
#if defined(_ITERATOR_)
            using iterator_category = ::std::forward_iterator_tag;
#endif
            using value_type = T;
            using difference_type = size_t;
            using distance_type = size_t;
            using pointer = T*;
            using reference = T&;

            iterator_t() WI_NOEXCEPT = default;
            ~iterator_t() WI_NOEXCEPT = default;

            iterator_t(HKEY hkey) : m_data(hkey)
            {
                if (hkey != nullptr)
                {
                    m_data.resize(::wil::reg::reg_iterator_details::iterator_default_buffer_size);
                    m_data.m_index = 0;
                    m_data.enum_next();
                }
            }

<<<<<<< HEAD
=======
#if defined (_STRING_)
            // only copyable when using std::wstring
>>>>>>> 19d84d9f
            iterator_t(const iterator_t&) = default;
            iterator_t& operator=(const iterator_t&) = default;
            iterator_t(iterator_t&&) WI_NOEXCEPT = default;
            iterator_t& operator=(iterator_t&&) WI_NOEXCEPT = default;

            // operator support
            const T& operator*() const
            {
                if (m_data.is_end())
                {
                    THROW_WIN32(ERROR_NO_MORE_ITEMS);
                }
                return m_data;
            }
            const T& operator*()
            {
                if (m_data.is_end())
                {
                    THROW_WIN32(ERROR_NO_MORE_ITEMS);
                }
                return m_data;
            }
            const T* operator->() const
            {
                if (m_data.is_end())
                {
                    THROW_WIN32(ERROR_NO_MORE_ITEMS);
                }
                return &m_data;
            }
            const T* operator->()
            {
                if (m_data.is_end())
                {
                    THROW_WIN32(ERROR_NO_MORE_ITEMS);
                }
                return &m_data;
            }

            bool operator==(const iterator_t& rhs) const WI_NOEXCEPT
            {
                if (m_data.is_end() || rhs.m_data.is_end())
                {
                    // if either is not initialized (or end), both must not be initialized (or end) to be equal
                    return m_data.m_index == rhs.m_data.m_index;
                }
                return m_data.m_hkey == rhs.m_data.m_hkey && m_data.m_index == rhs.m_data.m_index;
            }

            bool operator!=(const iterator_t& rhs) const WI_NOEXCEPT
            {
                return !(*this == rhs);
            }

            // pre-increment
            iterator_t& operator++()
            {
                this->operator +=(1);
                return *this;
            }

            // increment by integer
            iterator_t& operator+=(size_t offset)
            {
                // fail on overflow
                uint32_t newIndex = m_data.m_index + static_cast<uint32_t>(offset);
                // fail on integer overflow
                if (newIndex < m_data.m_index)
                {
                    THROW_HR(E_INVALIDARG);
                }
                // fail if this creates an end iterator
                if (newIndex == ::wil::reg::reg_iterator_details::iterator_end_offset)
                {
                    THROW_HR(E_INVALIDARG);
                }

                // iterate by the integer offset
                for (size_t count = 0; count < offset; ++count)
                {
                    ++m_data.m_index;
                    m_data.enum_next();
                }
                return *this;
            }

            // not supporting post-increment - which would require copy-construction
            iterator_t operator++(int) = delete;

        private:
            // container based on the class template type
            T m_data{};
        };

        using key_iterator = ::wil::reg::iterator_t<::wil::reg::key_iterator_data>;
        using value_iterator = ::wil::reg::iterator_t<::wil::reg::value_iterator_data>;

        template <typename T>
        struct key_enumerator
        {
            explicit key_enumerator(T&& key) WI_NOEXCEPT : m_hkey(wistd::move(key))
            {
            }
            ~key_enumerator() WI_NOEXCEPT = default;

            key_enumerator(const key_enumerator&) = delete;
            key_enumerator& operator=(const key_enumerator&) = delete;
            // only movable
            key_enumerator(key_enumerator&&) WI_NOEXCEPT = default;
            key_enumerator& operator=(key_enumerator&&) WI_NOEXCEPT = default;

            ::wil::reg::key_iterator begin() const
            {
                return ::wil::reg::key_iterator(get_hkey());
            }

            ::wil::reg::key_iterator end() const WI_NOEXCEPT
            {
                return { nullptr };
            }

        private:
            T m_hkey;

            // must be specialized per template type
            HKEY get_hkey() const WI_NOEXCEPT;
        };

        template <typename T>
        struct value_enumerator
        {
            explicit value_enumerator(T&& key) WI_NOEXCEPT : m_hkey(wistd::move(key))
            {
            }
            ~value_enumerator() WI_NOEXCEPT = default;

            value_enumerator(const value_enumerator&) = delete;
            value_enumerator& operator=(const value_enumerator&) = delete;
            // only movable
            value_enumerator(value_enumerator&&) WI_NOEXCEPT = default;
            value_enumerator& operator=(value_enumerator&&) WI_NOEXCEPT = default;

            ::wil::reg::value_iterator begin() const
            {
                return ::wil::reg::value_iterator(get_hkey());
            }

            ::wil::reg::value_iterator end() const WI_NOEXCEPT
            {
                return { nullptr };
            }

        private:
            T m_hkey;

            // must be specialized per template type
            HKEY get_hkey() const WI_NOEXCEPT;
        };

        template <>
        inline HKEY key_enumerator<HKEY>::get_hkey() const WI_NOEXCEPT
        {
            return m_hkey;
        }
        template <>
        inline HKEY key_enumerator<::wil::unique_hkey>::get_hkey() const WI_NOEXCEPT
        {
            return m_hkey.get();
        }

        template <>
        inline HKEY value_enumerator<HKEY>::get_hkey() const WI_NOEXCEPT
        {
            return m_hkey;
        }
        template <>
        inline HKEY value_enumerator<::wil::unique_hkey>::get_hkey() const WI_NOEXCEPT
        {
            return m_hkey.get();
        }

        inline key_enumerator<HKEY> create_key_enumerator(HKEY key)
        {
            return key_enumerator<HKEY>(wistd::move(key));
        }
        inline key_enumerator<::wil::unique_hkey> create_key_enumerator(::wil::unique_hkey&& key)
        {
            return key_enumerator<::wil::unique_hkey>(wistd::move(key));
        }

        inline value_enumerator<HKEY> create_value_enumerator(HKEY key)
        {
            return value_enumerator<HKEY>(wistd::move(key));
        }
        inline value_enumerator<::wil::unique_hkey> create_value_enumerator(::wil::unique_hkey&& key)
        {
            return value_enumerator<::wil::unique_hkey>(wistd::move(key));
        }

#endif // #if defined(WIL_ENABLE_EXCEPTIONS)

    } // namespace reg
} // namespace wil
#endif // __WIL_REGISTRY_HELPERS_INCLUDED<|MERGE_RESOLUTION|>--- conflicted
+++ resolved
@@ -1,1768 +1,1745 @@
-//*********************************************************
-//
-//    Copyright (c) Microsoft. All rights reserved.
-//    This code is licensed under the MIT License.
-//    THE SOFTWARE IS PROVIDED "AS IS", WITHOUT WARRANTY OF
-//    ANY KIND, EXPRESS OR IMPLIED, INCLUDING BUT NOT LIMITED
-//    TO THE WARRANTIES OF MERCHANTABILITY, FITNESS FOR A
-//    PARTICULAR PURPOSE AND NONINFRINGEMENT.
-//
-//*********************************************************
-#ifndef __WIL_REGISTRY_HELPERS_INCLUDED
-#define __WIL_REGISTRY_HELPERS_INCLUDED
-
-#if defined(_STRING_) || defined (_VECTOR_) || (defined (__cpp_lib_optional) && defined (_OPTIONAL_))
-#include <functional>
-#include <iterator>
-#endif
-
-#include <stdint.h>
-#include <Windows.h>
-#include "resource.h"
-
-#ifdef _KERNEL_MODE
-#error This header is not supported in kernel-mode.
-#endif
-
-namespace wil
-{
-    namespace reg
-    {
-        /**
-         * \brief Helper function to translate registry return values if the value was not found
-         * \param hr HRESULT to test from registry APIs
-         * \return boolean if the HRESULT indicates the registry value was not found
-         */
-        constexpr bool is_registry_not_found(HRESULT hr) WI_NOEXCEPT
-        {
-            return (hr == __HRESULT_FROM_WIN32(ERROR_FILE_NOT_FOUND)) ||
-                (hr == __HRESULT_FROM_WIN32(ERROR_PATH_NOT_FOUND));
-        }
-
-        /**
-         * \brief Helper function to translate registry return values if the buffer was too small
-         * \param hr HRESULT to test from registry APIs
-         * \return boolean if the HRESULT indicates the buffer was too small for the value being read
-         */
-        constexpr bool is_registry_buffer_too_small(HRESULT hr) WI_NOEXCEPT
-        {
-            return hr == __HRESULT_FROM_WIN32(ERROR_MORE_DATA);
-        }
-
-        // Access rights for opening registry keys. See https://learn.microsoft.com/en-us/windows/win32/sysinfo/registry-key-security-and-access-rights.
-        enum class key_access
-        {
-            // Open key for reading.
-            read,
-
-            // Open key for reading and writing. Equivalent to KEY_ALL_ACCESS.
-            readwrite,
-        };
-
-        namespace reg_view_details
-        {
-            constexpr DWORD get_value_flags_from_value_type(DWORD type) WI_NOEXCEPT
-            {
-                switch (type)
-                {
-                case REG_DWORD:
-                    return RRF_RT_REG_DWORD;
-                case REG_QWORD:
-                    return RRF_RT_REG_QWORD;
-                case REG_SZ:
-                    return RRF_RT_REG_SZ | RRF_RT_REG_EXPAND_SZ | RRF_NOEXPAND;
-                case REG_EXPAND_SZ:
-                    return RRF_RT_REG_SZ | RRF_RT_REG_EXPAND_SZ;
-                case REG_MULTI_SZ:
-                    return RRF_RT_REG_MULTI_SZ;
-                case REG_BINARY:
-                    return RRF_RT_REG_BINARY;
-                    // the caller can directly specify their own flags if they need to
-                default:
-                    return type;
-                }
-            }
-
-            constexpr DWORD get_access_flags(key_access access) WI_NOEXCEPT
-            {
-                switch (access)
-                {
-                case key_access::read:
-                    return KEY_READ;
-                case key_access::readwrite:
-                    return KEY_ALL_ACCESS;
-                }
-                FAIL_FAST();
-            }
-
-            /**
-             * \brief A utility function that walks a contiguous wchar_t container looking for strings within a multi-string
-             * \tparam InputIt An iterator type that reference a container that holds wchar_t characters to translate into individual strings
-             * \tparam Fn A callback function to be called each time a string is found - given the [begin, end] iterators referencing the found string
-             * \param first An iterator referencing to the beginning of the target container (like a std::begin iterator)
-             * \param last An iterator referencing one-past-the-end of the target container (like a std::end iterator)
-             * \param func A callback function to be called each time a string is found - given the [begin, end] iterators referencing the found string
-             */
-            template <class InputIt, class Fn>
-            void walk_multistring(const InputIt& first, const InputIt& last, Fn func)
-            {
-                auto current = first;
-                const auto end_iterator = last;
-                const auto last_null = (end_iterator - 1);
-                while (current != end_iterator)
-                {
-                    // hand rolling ::std::find(current, end_iterator, L'\0');
-                    // as this may be called when <algorithm> isn't available
-                    auto next = current;
-                    while (next != end_iterator && *next != L'\0')
-                    {
-                        ++next;
-                    }
-
-                    if (next != end_iterator)
-                    {
-                        // don't add an empty string for the final 2nd-null-terminator
-                        if (next != last_null)
-                        {
-                            // call the function provided with the [begin, end] pair referencing a string found
-                            func(current, next);
-                        }
-                        current = next + 1;
-                    }
-                    else
-                    {
-                        current = next;
-                    }
-                }
-            }
-
-#if defined(_VECTOR_) && defined(_STRING_) && defined(WIL_ENABLE_EXCEPTIONS)
-            /**
-             * \brief A translation function taking iterators referencing std::wstring objects and returns a corresponding std::vector<wchar_t> to be written to a MULTI_SZ registry value
-             *        The translation follows the rules for how MULTI_SZ registry values should be formatted, notably how null characters should be embedded within the returned vector
-             * \tparam InputIt An iterator type that references a container that holds std::wstring objects to translate into a wchar_t buffer
-             * \param first An iterator referencing to the beginning of the target container (like a std::begin iterator)
-             * \param last An iterator referencing one-past-the-end of the target container (like a std::end iterator)
-             * \return A std::vector<wchar_t> with the raw wchar_t buffer of bytes prepared to write to a MULTI_SZ registry value
-             */
-            template <class InputIt>
-            ::std::vector<wchar_t> get_multistring_from_wstrings(const InputIt& first, const InputIt& last)
-            {
-                ::std::vector<wchar_t> multistring;
-
-                if (first == last)
-                {
-                    multistring.push_back(L'\0');
-                    multistring.push_back(L'\0');
-                    return multistring;
-                }
-
-                for (const auto& wstr : ::wil::make_range(first, last))
-                {
-                    multistring.insert(multistring.end(), ::std::begin(wstr), ::std::end(wstr));
-                    multistring.push_back(L'\0');
-                }
-
-                // double-null-terminate the last string
-                multistring.push_back(L'\0');
-                return multistring;
-            }
-
-            /**
-             * \brief A translation function taking iterators referencing wchar_t characters and returns extracted individual std::wstring objects
-             *        The translation follows the rules for how MULTI_SZ registry value can be formatted, notably with embedded null characters
-             *        Note that this conversion avoids returning empty std::wstring objects even though the input may contain contiguous null wchar_t values
-             * \tparam InputIt An iterator type that reference a container that holds wchar_t characters to translate into individual strings
-             * \param first An iterator referencing to the beginning of the target container (like a std::begin iterator)
-             * \param last An iterator referencing one-past-the-end of the target container (like a std::end iterator)
-             * \return A std::vector<std::wstring> of the extracted strings from the input container of wchar_t characters
-             */
-            template <class InputIt>
-            ::std::vector<::std::wstring> get_wstring_vector_from_multistring(const InputIt& first, const InputIt& last)
-            {
-                if (last - first < 3)
-                {
-                    // it doesn't have the required 2 terminating null characters - return an empty string
-                    return ::std::vector<::std::wstring>(1);
-                }
-
-                ::std::vector<::std::wstring> strings;
-                walk_multistring(first, last, [&](const InputIt& string_first, const InputIt& string_last)
-                    {
-                        strings.emplace_back(string_first, string_last);
-                    }
-                );
-                return strings;
-            }
-#endif // #if defined(_VECTOR_) && defined(_STRING_) && defined(WIL_ENABLE_EXCEPTIONS)
-
-#if defined(__WIL_OBJBASE_H_)
-            template <size_t C>
-            void get_multistring_bytearray_from_strings_nothrow(const PCWSTR data[C], ::wil::unique_cotaskmem_array_ptr<BYTE>& multistring) WI_NOEXCEPT
-            {
-                constexpr uint8_t nullTermination[2]{ 0x00, 0x00 };
-
-                size_t total_array_length_bytes = 0;
-                for (size_t i = 0; i < C; ++i)
-                {
-                    total_array_length_bytes += wcslen(data[i]) * sizeof(wchar_t);
-                    total_array_length_bytes += sizeof(wchar_t); // plus one for the null-terminator
-                }
-                total_array_length_bytes += sizeof(wchar_t); // plus one for the ending double-null-terminator
-
-                *multistring.addressof() = static_cast<uint8_t*>(::CoTaskMemAlloc(total_array_length_bytes));
-                if (!multistring.get())
-                {
-                    multistring.reset();
-                    return;
-                }
-                *multistring.size_address() = total_array_length_bytes;
-
-                size_t array_offset = 0;
-                for (size_t i = 0; i < C; ++i)
-                {
-                    const auto string_length_bytes = wcslen(data[i]) * sizeof(wchar_t);
-                    memcpy(multistring.get() + array_offset, data[i], string_length_bytes);
-                    array_offset += string_length_bytes;
-
-                    static_assert(sizeof(nullTermination) == sizeof(wchar_t), "null terminator must be a wchar");
-                    memcpy(multistring.get() + array_offset, nullTermination, sizeof(nullTermination));
-                    array_offset += sizeof(nullTermination);
-                }
-
-                // double-null-terminate the last string
-                memcpy(multistring.get() + array_offset, nullTermination, sizeof(nullTermination));
-            }
-
-            /**
-             * \brief A translation function taking iterators referencing wchar_t characters and returns extracted individual wil::unique_cotaskmem_string objects
-             *        The translation follows the rules for how MULTI_SZ registry value can be formatted, notably with embedded null characters
-             *        Note that this conversion avoids returning empty wil::unique_cotaskmem_string objects even though the input may contain contiguous null wchar_t values
-             * \tparam InputIt An iterator type that reference a container that holds wchar_t characters to translate into individual strings
-             * \param first An iterator referencing to the beginning of the target container (like a std::begin iterator)
-             * \param last An iterator referencing one-past-the-end of the target container (like a std::end iterator)
-             * \param cotaskmem_array The [out] wil::unique_cotaskmem_array_ptr<wil::unique_cotaskmem_string> to contain the array of strings
-             *         A wil::unique_cotaskmem_array_ptr<wil::unique_cotaskmem_string> of the extracted strings from the input container of wchar_t characters
-             *         An empty wil::unique_cotaskmem_array_ptr should be translated as out-of-memory as there should always be at least one wil::unique_cotaskmem_string
-             */
-            template <class InputIt>
-            void get_cotaskmemstring_array_from_multistring_nothrow(const InputIt& first, const InputIt& last, ::wil::unique_cotaskmem_array_ptr<::wil::unique_cotaskmem_string>& cotaskmem_array) WI_NOEXCEPT
-            {
-                if (last - first < 3)
-                {
-                    // it doesn't have the required 2 terminating null characters - return an empty string
-                    *cotaskmem_array.addressof() = static_cast<PWSTR*>(::CoTaskMemAlloc(sizeof(PWSTR) * 1));
-                    if (cotaskmem_array)
-                    {
-                        auto new_string = ::wil::make_cotaskmem_string_nothrow(L"");
-                        if (new_string)
-                        {
-                            *cotaskmem_array.size_address() = 1;
-                            cotaskmem_array[0] = new_string.release();
-                        }
-                        else
-                        {
-                            // oom will return an empty array
-                            cotaskmem_array.reset();
-                        }
-                    }
-                    else
-                    {
-                        // oom will return an empty array
-                        cotaskmem_array.reset();
-                    }
-                    return;
-                }
-
-                // we must first count the # of strings for the array
-                size_t arraySize = 0;
-                walk_multistring(first, last, [&](const InputIt&, const InputIt&)
-                    {
-                        ++arraySize;
-                    }
-                );
-
-                // allocate the array size necessary to hold all the unique_cotaskmem_strings
-                *cotaskmem_array.addressof() = static_cast<PWSTR*>(::CoTaskMemAlloc(sizeof(PWSTR) * arraySize));
-                if (!cotaskmem_array)
-                {
-                    // oom will return an empty array
-                    cotaskmem_array.reset();
-                    return;
-                }
-
-                *cotaskmem_array.size_address() = arraySize;
-                ZeroMemory(cotaskmem_array.data(), sizeof(PWSTR) * arraySize);
-
-                size_t arrayOffset = 0;
-                walk_multistring(first, last, [&](const InputIt& string_first, const InputIt& string_last)
-                    {
-                        FAIL_FAST_IF(arrayOffset >= arraySize);
-                        const auto stringSize = string_last - string_first;
-                        auto new_string = ::wil::make_cotaskmem_string_nothrow(&(*string_first), stringSize);
-                        if (!new_string)
-                        {
-                            // oom will return an empty array
-                            cotaskmem_array.reset();
-                            return;
-                        }
-                        cotaskmem_array[arrayOffset] = new_string.release();
-                        ++arrayOffset;
-                    }
-                );
-            }
-#endif // #if defined(__WIL_OBJBASE_H_)
-
-            namespace reg_value_type_info
-            {
-                // supports_prepare_buffer is used to determine if the input buffer to read a registry value should be prepared
-                // before the first call to the registry read API
-                template <typename T>
-                constexpr bool supports_prepare_buffer() WI_NOEXCEPT
-                {
-                    return false;
-                }
-                template <typename T>
-                HRESULT prepare_buffer(T&) WI_NOEXCEPT
-                {
-                    // no-op in the default case
-                    return S_OK;
-                }
-
-                // supports_resize_buffer is used to determine if the input buffer to read a registry value can be resized
-                // for those cases if the error from the registry read API indicates it needs a larger buffer
-                template <typename T>
-                constexpr bool supports_resize_buffer() WI_NOEXCEPT
-                {
-                    return false;
-                }
-                template <typename T>
-                constexpr HRESULT resize_buffer(T&, DWORD) WI_NOEXCEPT
-                {
-                    return E_NOTIMPL;
-                }
-
-                // supports_trim_buffer is used to determine if the input buffer to read a registry value must be trimmed
-                // after the registry read API has successfully written into the supplied buffer
-                // note that currently only std::wstring requires this as it cannot have embedded nulls
-                template <typename T>
-                constexpr bool supports_trim_buffer() WI_NOEXCEPT
-                {
-                    return false;
-                }
-                template <typename T>
-                constexpr void trim_buffer(T&) WI_NOEXCEPT
-                {
-                }
-
-                constexpr void* get_buffer(const int32_t& value) WI_NOEXCEPT
-                {
-                    return const_cast<int32_t*>(&value);
-                }
-
-                constexpr DWORD get_buffer_size_bytes(int32_t) WI_NOEXCEPT
-                {
-                    return static_cast<DWORD>(sizeof(int32_t));
-                }
-
-                constexpr void* get_buffer(const uint32_t& value) WI_NOEXCEPT
-                {
-                    return const_cast<uint32_t*>(&value);
-                }
-
-                constexpr DWORD get_buffer_size_bytes(uint32_t) WI_NOEXCEPT
-                {
-                    return static_cast<DWORD>(sizeof(uint32_t));
-                }
-
-                constexpr void* get_buffer(const long& value) WI_NOEXCEPT
-                {
-                    return const_cast<long*>(&value);
-                }
-
-                constexpr DWORD get_buffer_size_bytes(long) WI_NOEXCEPT
-                {
-                    return static_cast<DWORD>(sizeof(long));
-                }
-
-                constexpr void* get_buffer(const unsigned long& value) WI_NOEXCEPT
-                {
-                    return const_cast<unsigned long*>(&value);
-                }
-
-                constexpr DWORD get_buffer_size_bytes(unsigned long) WI_NOEXCEPT
-                {
-                    return static_cast<DWORD>(sizeof(unsigned long));
-                }
-
-                constexpr void* get_buffer(const int64_t& value) WI_NOEXCEPT
-                {
-                    return const_cast<int64_t*>(&value);
-                }
-
-                constexpr DWORD get_buffer_size_bytes(int64_t) WI_NOEXCEPT
-                {
-                    return static_cast<DWORD>(sizeof(int64_t));
-                }
-
-                constexpr void* get_buffer(const uint64_t& value) WI_NOEXCEPT
-                {
-                    return const_cast<uint64_t*>(&value);
-                }
-
-                constexpr DWORD get_buffer_size_bytes(uint64_t) WI_NOEXCEPT
-                {
-                    return static_cast<DWORD>(sizeof(uint64_t));
-                }
-
-                constexpr void* get_buffer(PCWSTR value) WI_NOEXCEPT
-                {
-                    return const_cast<wchar_t*>(value);
-                }
-
-                inline DWORD get_buffer_size_bytes(PCWSTR value) WI_NOEXCEPT
-                {
-                    if (!value)
-                    {
-                        return 0;
-                    }
-                    // including the last null buffer space in the returned buffer-size-bytes
-                    // as the registry API we call guarantees null termination
-                    return static_cast<DWORD>((::wcslen(value) + 1) * sizeof(wchar_t));
-                }
-
-#if defined(_VECTOR_) && defined(WIL_ENABLE_EXCEPTIONS)
-                inline void* get_buffer(const ::std::vector<uint8_t>& buffer) WI_NOEXCEPT
-                {
-                    return const_cast<uint8_t*>(buffer.data());
-                }
-
-                inline DWORD get_buffer_size_bytes(const ::std::vector<uint8_t>& value) WI_NOEXCEPT
-                {
-                    return static_cast<DWORD>(value.size());
-                }
-
-                template <>
-                constexpr bool supports_prepare_buffer<::std::vector<uint8_t>>() WI_NOEXCEPT
-                {
-                    return true;
-                }
-                inline HRESULT prepare_buffer(::std::vector<uint8_t>& value) WI_NOEXCEPT try
-                {
-                    // resize the initial vector to at least 1 byte
-                    // this is needed so we can detect when the registry value exists
-                    // but the value has zero-bytes
-                    if (value.empty())
-                    {
-                        value.resize(1);
-                    }
-                    // zero out the buffer if pre-allocated
-                    for (auto& string_char : value)
-                    {
-                        string_char = 0x00;
-                    }
-                    return S_OK;
-                }
-                CATCH_RETURN();
-
-                template <>
-                constexpr bool supports_resize_buffer<::std::vector<uint8_t>>() WI_NOEXCEPT
-                {
-                    return true;
-                }
-                inline HRESULT resize_buffer(::std::vector<uint8_t>& buffer, DWORD byteSize) WI_NOEXCEPT try
-                {
-                    buffer.resize(byteSize);
-                    return S_OK;
-                }
-                CATCH_RETURN();
-
-                // std::vector<wchar_t> does not implement resize_buffer
-                // because these support functions are only needed for set_value
-                // from the return of get_multistring_from_wstrings
-                inline void* get_buffer(const ::std::vector<wchar_t>& value) WI_NOEXCEPT
-                {
-                    return const_cast<wchar_t*>(value.data());
-                }
-
-                inline DWORD get_buffer_size_bytes(const ::std::vector<wchar_t>& value) WI_NOEXCEPT
-                {
-                    return static_cast<DWORD>(value.size()) * sizeof(wchar_t);
-                }
-
-                template <>
-                constexpr bool supports_prepare_buffer<::std::vector<wchar_t>>() WI_NOEXCEPT
-                {
-                    return true;
-                }
-                inline HRESULT prepare_buffer(::std::vector<wchar_t>& value) WI_NOEXCEPT
-                {
-                    // zero out the buffer if pre-allocated
-                    for (auto& string_char : value)
-                    {
-                        string_char = L'\0';
-                    }
-                    return S_OK;
-                }
-#endif // #if defined(_VECTOR_) && defined(WIL_ENABLE_EXCEPTIONS)
-
-#if defined(_STRING_) && defined(WIL_ENABLE_EXCEPTIONS)
-                inline void* get_buffer(const ::std::wstring& string) WI_NOEXCEPT
-                {
-                    return const_cast<wchar_t*>(string.data());
-                }
-
-                inline DWORD get_buffer_size_bytes(const ::std::wstring& string) WI_NOEXCEPT
-                {
-                    // including the last null buffer space in the returned buffer-size-bytes
-                    // as the registry API we call guarantees null termination
-                    return static_cast<DWORD>((string.size() + 1) * sizeof(wchar_t));
-                }
-
-                template <>
-                constexpr bool supports_prepare_buffer<::std::wstring>() WI_NOEXCEPT
-                {
-                    return true;
-                }
-                inline HRESULT prepare_buffer(::std::wstring& string) WI_NOEXCEPT
-                {
-                    // zero out the buffer if pre-allocated
-                    for (auto& string_char : string)
-                    {
-                        string_char = L'\0';
-                    }
-                    return S_OK;
-                }
-
-                template <>
-                constexpr bool supports_resize_buffer<::std::wstring>() WI_NOEXCEPT
-                {
-                    return true;
-                }
-                inline HRESULT resize_buffer(::std::wstring& string, DWORD byteSize) WI_NOEXCEPT try
-                {
-                    string.resize(byteSize / sizeof(wchar_t));
-                    return S_OK;
-                }
-                CATCH_RETURN();
-
-                template <>
-                constexpr bool supports_trim_buffer<::std::wstring>() WI_NOEXCEPT
-                {
-                    return true;
-                }
-                inline void trim_buffer(::std::wstring& buffer) WI_NOEXCEPT
-                {
-                    // remove any embedded null characters
-                    const auto offset = buffer.find_first_of(L'\0');
-                    if (offset != ::std::wstring::npos)
-                    {
-                        buffer.resize(offset);
-                    }
-                }
-#endif // #if defined(_STRING_) && defined(WIL_ENABLE_EXCEPTIONS)
-
-#if defined(__WIL_OLEAUTO_H_)
-                inline void* get_buffer(const BSTR& value) WI_NOEXCEPT
-                {
-                    return value;
-                }
-
-                inline DWORD get_buffer_size_bytes(const BSTR& value) WI_NOEXCEPT
-                {
-                    auto length = ::SysStringLen(value);
-                    if (length > 0)
-                    {
-                        // SysStringLen does not count the null-terminator
-                        // including the last null buffer space in the returned buffer-size-bytes
-                        // as the registry API we call guarantees null termination
-                        length += 1;
-                    }
-                    return length * sizeof(wchar_t);
-                }
-
-                template <>
-                constexpr bool supports_prepare_buffer<BSTR>() WI_NOEXCEPT
-                {
-                    return true;
-                }
-                inline HRESULT prepare_buffer(const BSTR& value) WI_NOEXCEPT
-                {
-                    if (value)
-                    {
-                        // zero out the buffer if pre-allocated
-                        for (auto& string_char : ::wil::make_range(value, get_buffer_size_bytes(value) / sizeof(WCHAR)))
-                        {
-                            string_char = L'\0';
-                        }
-                    }
-                    return S_OK;
-                }
-
-                template <>
-                constexpr bool supports_resize_buffer<BSTR>() WI_NOEXCEPT
-                {
-                    return true;
-                }
-                // transferringOwnership is only set to false if this is a 'shallow' copy of the BSTR
-                // and the caller maintained ownership of the original BSTR.
-                inline HRESULT resize_buffer(BSTR& string, DWORD byteSize, bool transferringOwnership = true) WI_NOEXCEPT
-                {
-                    // convert bytes to length (number of WCHAR's)
-                    DWORD length = byteSize / sizeof(WCHAR);
-                    // SysAllocStringLen adds a null, so subtract a wchar_t from the input length
-                    length = length > 0 ? length - 1 : length;
-                    const BSTR new_bstr{ ::SysAllocStringLen(string, length) };
-                    RETURN_IF_NULL_ALLOC(new_bstr);
-
-                    // if not transferring ownership, the caller will still own the original BSTR
-                    if (transferringOwnership)
-                    {
-                        ::SysFreeString(string);
-                    }
-
-                    string = new_bstr;
-                    return S_OK;
-                }
-
-                inline void* get_buffer(const ::wil::unique_bstr& value) WI_NOEXCEPT
-                {
-                    return value.get();
-                }
-
-                inline DWORD get_buffer_size_bytes(const ::wil::unique_bstr& value) WI_NOEXCEPT
-                {
-                    return get_buffer_size_bytes(value.get());
-                }
-
-                template <>
-                constexpr bool supports_prepare_buffer<::wil::unique_bstr>() WI_NOEXCEPT
-                {
-                    return true;
-                }
-                inline HRESULT prepare_buffer(const ::wil::unique_bstr& value) WI_NOEXCEPT
-                {
-                    if (value)
-                    {
-                        // zero out the buffer if pre-allocated
-                        for (auto& string_char : ::wil::make_range(value.get(), get_buffer_size_bytes(value) / sizeof(WCHAR)))
-                        {
-                            string_char = L'\0';
-                        }
-                    }
-                    return S_OK;
-                }
-
-                template<>
-                constexpr bool supports_resize_buffer<::wil::unique_bstr>() WI_NOEXCEPT
-                {
-                    return true;
-                }
-                inline HRESULT resize_buffer(::wil::unique_bstr& string, DWORD byteSize) WI_NOEXCEPT
-                {
-                    BSTR temp_bstr = string.get();
-
-                    // not transferring ownership of the BSTR within 'string' to resize_buffer()
-                    // resize_buffer() will overwrite temp_bstr with a newly-allocated BSTR
-                    constexpr bool transferringOwnership = false;
-                    RETURN_IF_FAILED(resize_buffer(temp_bstr, byteSize, transferringOwnership));
-
-                    // if succeeded in creating a new BSTR, move ownership of the new BSTR into string
-                    string.reset(temp_bstr);
-                    return S_OK;
-                }
-#endif // #if defined(__WIL_OLEAUTO_H_)
-
-#if defined(__WIL_OLEAUTO_H_STL)
-                inline void* get_buffer(const ::wil::shared_bstr& value) WI_NOEXCEPT
-                {
-                    return value.get();
-                }
-
-                inline DWORD get_buffer_size_bytes(const ::wil::shared_bstr& value) WI_NOEXCEPT
-                {
-                    return get_buffer_size_bytes(value.get());
-                }
-
-                template <>
-                constexpr bool supports_prepare_buffer<::wil::shared_bstr>() WI_NOEXCEPT
-                {
-                    return true;
-                }
-                inline HRESULT prepare_buffer(const ::wil::shared_bstr& value) WI_NOEXCEPT
-                {
-                    if (value)
-                    {
-                        // zero out the buffer if pre-allocated
-                        for (auto& string_char : ::wil::make_range(value.get(), get_buffer_size_bytes(value) / sizeof(WCHAR)))
-                        {
-                            string_char = L'\0';
-                        }
-                    }
-                    return S_OK;
-                }
-
-                template<>
-                constexpr bool supports_resize_buffer<::wil::shared_bstr>() WI_NOEXCEPT
-                {
-                    return true;
-                }
-                inline HRESULT resize_buffer(::wil::shared_bstr& string, DWORD byteSize) WI_NOEXCEPT
-                {
-                    BSTR temp_bstr = string.get();
-
-                    // not transferring ownership of the BSTR within 'string' to resize_buffer()
-                    // resize_buffer() will overwrite temp_bstr with a newly-allocated BSTR
-                    constexpr bool transferringOwnership = false;
-                    RETURN_IF_FAILED(resize_buffer(temp_bstr, byteSize, transferringOwnership));
-
-                    // if succeeded in creating a new BSTR, move ownership of the new BSTR into string
-                    string.reset(temp_bstr);
-                    return S_OK;
-                }
-#endif // #if defined(__WIL_OLEAUTO_H_STL)
-
-#if defined(__WIL_OBJBASE_H_)
-                inline void* get_buffer(const ::wil::unique_cotaskmem_string& value) WI_NOEXCEPT
-                {
-                    return value.get();
-                }
-
-                constexpr DWORD get_buffer_size_bytes(const ::wil::unique_cotaskmem_string&) WI_NOEXCEPT
-                {
-                    // wil::unique_cotaskmem_string does not intrinsically track its internal buffer size
-                    // thus the caller must track the buffer size it requested to be allocated
-                    return 0;
-                }
-
-                template<>
-                constexpr bool supports_resize_buffer<::wil::unique_cotaskmem_string>() WI_NOEXCEPT
-                {
-                    return true;
-                }
-                inline HRESULT resize_buffer(::wil::unique_cotaskmem_string& string, DWORD byteSize) WI_NOEXCEPT
-                {
-                    // convert bytes to length (number of WCHAR's)
-                    size_t length = byteSize / sizeof(wchar_t);
-                    // ::wil::make_unique_string_nothrow adds one to the length when it allocates, so subtracting 1 from the input length
-                    length = length > 0 ? length - 1 : length;
-                    auto new_string = ::wil::make_unique_string_nothrow<::wil::unique_cotaskmem_string>(string.get(), length);
-                    RETURN_IF_NULL_ALLOC(new_string.get());
-
-                    string = ::wistd::move(new_string);
-                    return S_OK;
-                }
-
-                inline void* get_buffer(const ::wil::unique_cotaskmem_array_ptr<uint8_t>& value) WI_NOEXCEPT
-                {
-                    return value.get();
-                }
-
-                inline DWORD get_buffer_size_bytes(const ::wil::unique_cotaskmem_array_ptr<uint8_t>& value) WI_NOEXCEPT
-                {
-                    return static_cast<DWORD>(value.size());
-                }
-
-                template<>
-                constexpr bool supports_resize_buffer<::wil::unique_cotaskmem_array_ptr<uint8_t>>() WI_NOEXCEPT
-                {
-                    return true;
-                }
-
-                inline HRESULT resize_buffer(::wil::unique_cotaskmem_array_ptr<uint8_t>& arrayValue, DWORD byteSize) WI_NOEXCEPT
-                {
-                    ::wil::unique_cotaskmem_array_ptr<uint8_t> tempValue;
-                    *tempValue.addressof() = static_cast<uint8_t*>(::CoTaskMemAlloc(byteSize));
-                    RETURN_IF_NULL_ALLOC(tempValue.get());
-                    *tempValue.size_address() = byteSize;
-
-                    const auto bytesToCopy = arrayValue.size() < byteSize ? arrayValue.size() : byteSize;
-                    CopyMemory(tempValue.get(), arrayValue.get(), bytesToCopy);
-
-                    arrayValue = ::wistd::move(tempValue);
-                    return S_OK;
-                }
-#endif // #if defined(__WIL_OBJBASE_H_)
-
-#if defined(__WIL_OBJBASE_H_STL)
-                inline void* get_buffer(const ::wil::shared_cotaskmem_string& value) WI_NOEXCEPT
-                {
-                    return value.get();
-                }
-
-                constexpr DWORD get_buffer_size_bytes(const ::wil::shared_cotaskmem_string&) WI_NOEXCEPT
-                {
-                    // wil::shared_cotaskmem_string does not intrinsically track its internal buffer size
-                    // thus the caller must track the buffer size it requested to be allocated
-                    return 0;
-                }
-
-                template<>
-                constexpr bool supports_resize_buffer<::wil::shared_cotaskmem_string>() WI_NOEXCEPT
-                {
-                    return true;
-                }
-                inline HRESULT resize_buffer(::wil::shared_cotaskmem_string& string, DWORD byteSize) WI_NOEXCEPT try
-                {
-                    // convert bytes to length (number of WCHAR's)
-                    size_t length = byteSize / sizeof(wchar_t);
-                    // ::wil::make_unique_string_nothrow adds one to the length when it allocates, so subtracting 1 from the input length
-                    length = length > 0 ? length - 1 : length;
-                    auto new_string = ::wil::make_unique_string_nothrow<::wil::unique_cotaskmem_string>(string.get(), length);
-                    RETURN_IF_NULL_ALLOC(new_string.get());
-
-                    string = ::wistd::move(new_string);
-                    return S_OK;
-                }
-                CATCH_RETURN();
-#endif // #if defined(__WIL_OBJBASE_H_STL)
-
-                // constexpr expressions to determining the get* and set* registry value types
-                // for all supported types T to read/write values
-                template <typename T>
-                DWORD get_value_type() WI_NOEXCEPT
-                {
-                    static_assert(sizeof(T) != sizeof(T), "Unsupported type for get_value_type");
-                }
-
-                template <typename T>
-                DWORD set_value_type() WI_NOEXCEPT
-                {
-                    static_assert(sizeof(T) != sizeof(T), "Unsupported type for set_value_type");
-                }
-
-                template <>
-                constexpr DWORD get_value_type<int32_t>() WI_NOEXCEPT
-                {
-                    return get_value_flags_from_value_type(REG_DWORD);
-                }
-                template <>
-                constexpr DWORD set_value_type<int32_t>() WI_NOEXCEPT
-                {
-                    return REG_DWORD;
-                }
-
-                template <>
-                constexpr DWORD get_value_type<uint32_t>() WI_NOEXCEPT
-                {
-                    return get_value_flags_from_value_type(REG_DWORD);
-                }
-                template <>
-                constexpr DWORD set_value_type<uint32_t>() WI_NOEXCEPT
-                {
-                    return REG_DWORD;
-                }
-
-                template <>
-                constexpr DWORD get_value_type<long>() WI_NOEXCEPT
-                {
-                    return get_value_flags_from_value_type(REG_DWORD);
-                }
-                template <>
-                constexpr DWORD set_value_type<long>() WI_NOEXCEPT
-                {
-                    return REG_DWORD;
-                }
-
-                template <>
-                constexpr DWORD get_value_type<unsigned long>() WI_NOEXCEPT
-                {
-                    return get_value_flags_from_value_type(REG_DWORD);
-                }
-                template <>
-                constexpr DWORD set_value_type<unsigned long>() WI_NOEXCEPT
-                {
-                    return REG_DWORD;
-                }
-
-                template <>
-                constexpr DWORD get_value_type<int64_t>() WI_NOEXCEPT
-                {
-                    return get_value_flags_from_value_type(REG_QWORD);
-                }
-                template <>
-                constexpr DWORD set_value_type<int64_t>() WI_NOEXCEPT
-                {
-                    return REG_QWORD;
-                }
-
-                template <>
-                constexpr DWORD get_value_type<uint64_t>() WI_NOEXCEPT
-                {
-                    return get_value_flags_from_value_type(REG_QWORD);
-                }
-                template <>
-                constexpr DWORD set_value_type<uint64_t>() WI_NOEXCEPT
-                {
-                    return REG_QWORD;
-                }
-
-                template <>
-                constexpr DWORD get_value_type<PCWSTR>() WI_NOEXCEPT
-                {
-                    return get_value_flags_from_value_type(REG_SZ);
-                }
-                template <>
-                constexpr DWORD set_value_type<PCWSTR>() WI_NOEXCEPT
-                {
-                    return REG_SZ;
-                }
-
-#if defined(_STRING_) && defined(WIL_ENABLE_EXCEPTIONS)
-                template <>
-                constexpr DWORD get_value_type<::std::wstring>() WI_NOEXCEPT
-                {
-                    return get_value_flags_from_value_type(REG_SZ);
-                }
-
-                template <>
-                constexpr DWORD set_value_type<const ::std::wstring>() WI_NOEXCEPT
-                {
-                    return REG_SZ;
-                }
-#endif // #if defined(_STRING_) && defined(WIL_ENABLE_EXCEPTIONS)
-
-#if defined(__WIL_OLEAUTO_H_)
-                template <>
-                constexpr DWORD get_value_type<BSTR>() WI_NOEXCEPT
-                {
-                    return get_value_flags_from_value_type(REG_SZ);
-                }
-                template <>
-                constexpr DWORD get_value_type<::wil::unique_bstr>() WI_NOEXCEPT
-                {
-                    return get_value_flags_from_value_type(REG_SZ);
-                }
-
-                template <>
-                constexpr DWORD set_value_type<const BSTR>() WI_NOEXCEPT
-                {
-                    return REG_SZ;
-                }
-
-                template <>
-                constexpr DWORD set_value_type<const ::wil::unique_bstr>() WI_NOEXCEPT
-                {
-                    return REG_SZ;
-                }
-#endif // #if defined(__WIL_OLEAUTO_H_)
-
-#if defined(__WIL_OLEAUTO_H_STL)
-
-                template <>
-                constexpr DWORD get_value_type<::wil::shared_bstr>() WI_NOEXCEPT
-                {
-                    return get_value_flags_from_value_type(REG_SZ);
-                }
-
-                template <>
-                constexpr DWORD set_value_type<const ::wil::shared_bstr>() WI_NOEXCEPT
-                {
-                    return REG_SZ;
-                }
-#endif // #if defined(__WIL_OLEAUTO_H_STL)
-
-#if defined(__WIL_OBJBASE_H_)
-                template <>
-                constexpr DWORD get_value_type<::wil::unique_cotaskmem_string>() WI_NOEXCEPT
-                {
-                    return get_value_flags_from_value_type(REG_SZ);
-                }
-
-                template <>
-                constexpr DWORD set_value_type<const ::wil::unique_cotaskmem_string>() WI_NOEXCEPT
-                {
-                    return REG_SZ;
-                }
-#endif // defined(__WIL_OBJBASE_H_)
-
-#if defined(__WIL_OBJBASE_H_STL)
-                template <>
-                constexpr DWORD get_value_type<::wil::shared_cotaskmem_string>() WI_NOEXCEPT
-                {
-                    return get_value_flags_from_value_type(REG_SZ);
-                }
-
-                template <>
-                constexpr DWORD set_value_type<const ::wil::shared_cotaskmem_string>() WI_NOEXCEPT
-                {
-                    return REG_SZ;
-                }
-#endif // #if defined(__WIL_OBJBASE_H_STL)
-            }
-
-            template <typename err_policy = ::wil::err_exception_policy>
-            class reg_view_t
-            {
-            public:
-                explicit reg_view_t(HKEY key) WI_NOEXCEPT : m_key(key)
-                {
-                }
-                ~reg_view_t() WI_NOEXCEPT = default;
-                reg_view_t(const reg_view_t&) = delete;
-                reg_view_t& operator=(const reg_view_t&) = delete;
-                reg_view_t(reg_view_t&&) = delete;
-                reg_view_t& operator=(reg_view_t&&) = delete;
-
-                typename err_policy::result open_key(_In_opt_ _In_opt_ PCWSTR subKey, _Out_ HKEY* hkey, ::wil::reg::key_access access = ::wil::reg::key_access::read) const
-                {
-                    constexpr DWORD zero_options{ 0 };
-                    return err_policy::HResult(HRESULT_FROM_WIN32(::RegOpenKeyExW(m_key, subKey, zero_options, get_access_flags(access), hkey)));
-                }
-
-                typename err_policy::result create_key(PCWSTR subKey, _Out_ HKEY* hkey, ::wil::reg::key_access access = ::wil::reg::key_access::read) const
-                {
-                    *hkey = nullptr;
-
-                    constexpr DWORD zero_reserved{ 0 };
-                    constexpr PWSTR null_class{ nullptr };
-                    constexpr DWORD zero_options{ 0 };
-                    constexpr SECURITY_ATTRIBUTES* null_security_attributes{ nullptr };
-                    DWORD disposition{ 0 };
-                    return err_policy::HResult(HRESULT_FROM_WIN32(
-                        ::RegCreateKeyExW(m_key, subKey, zero_reserved, null_class, zero_options, get_access_flags(access), null_security_attributes, hkey, &disposition)));
-                }
-
-                typename err_policy::result delete_tree(_In_opt_ PCWSTR sub_key) const
-                {
-                    auto hr = HRESULT_FROM_WIN32(::RegDeleteTreeW(m_key, sub_key));
-                    if (::wil::reg::is_registry_not_found(hr))
-                    {
-                        hr = S_OK;
-                    }
-                    return err_policy::HResult(hr);
-                }
-
-                typename err_policy::result delete_value(_In_opt_ PCWSTR value_name) const
-                {
-                    return err_policy::HResult(HRESULT_FROM_WIN32(::RegDeleteValueW(m_key, value_name)));
-                }
-
-                template <typename R>
-                typename err_policy::result get_value(_In_opt_ PCWSTR subkey, _In_opt_ PCWSTR value_name, R& return_value, DWORD type = reg_value_type_info::get_value_type<R>()) const
-                {
-                    return get_value_with_type(subkey, value_name, return_value, type);
-                }
-
-                // typename D supports unsigned 32-bit values; i.e. allows the caller to pass a DWORD* as well as uint32_t*
-                template <size_t Length, typename DwordType,
-                    wistd::enable_if_t<wistd::is_same_v<DwordType, uint32_t> || wistd::is_same_v<DwordType, unsigned long>>* = nullptr>
-                typename err_policy::result get_value_char_array(_In_opt_ PCWSTR subkey, _In_opt_ PCWSTR value_name, WCHAR(&return_value)[Length], DWORD type, _Out_opt_ DwordType * requiredBytes) const
-                {
-                    constexpr DwordType zero_value{ 0ul };
-                    ::wil::assign_to_opt_param(requiredBytes, zero_value);
-                    DWORD data_size_bytes{ Length * sizeof(WCHAR) };
-                    const auto hr = HRESULT_FROM_WIN32(
-                        ::RegGetValueW(m_key, subkey, value_name, ::wil::reg::reg_view_details::get_value_flags_from_value_type(type), nullptr, return_value, &data_size_bytes));
-                    if (SUCCEEDED(hr) || ::wil::reg::is_registry_buffer_too_small(hr))
-                    {
-                        const DwordType updated_value{ data_size_bytes };
-                        ::wil::assign_to_opt_param(requiredBytes, updated_value);
-                    }
-                    return err_policy::HResult(hr);
-                }
-
-#if defined (_OPTIONAL_) && defined(__cpp_lib_optional)
-                // intended for err_exception_policy as err_returncode_policy will not get an error code
-                template <typename R>
-                ::std::optional<R> try_get_value(_In_opt_ PCWSTR subkey, _In_opt_ PCWSTR value_name, DWORD type = reg_value_type_info::get_value_type<R>()) const
-                {
-                    R value{};
-                    const auto hr = get_value_with_type<R, ::wil::err_returncode_policy>(subkey, value_name, value, type);
-                    if (SUCCEEDED(hr))
-                    {
-                        return ::std::optional(::wistd::move(value));
-                    }
-
-                    if (::wil::reg::is_registry_not_found(hr))
-                    {
-                        return ::std::nullopt;
-                    }
-
-                    // throw if exception policy
-                    err_policy::HResult(hr);
-                    return ::std::nullopt;
-                }
-#endif // #if defined (_OPTIONAL_) && defined(__cpp_lib_optional)
-
-                template <typename R>
-                typename err_policy::result set_value(_In_opt_ PCWSTR subkey, _In_opt_ PCWSTR value_name, const R& value, DWORD type = reg_value_type_info::set_value_type<R>()) const
-                {
-                    return set_value_with_type(subkey, value_name, value, type);
-                }
-
-            private:
-                const HKEY m_key{};
-
-                template <typename R>
-                typename err_policy::result set_value_with_type(_In_opt_ PCWSTR subkey, _In_opt_ PCWSTR value_name, const R& value, DWORD type) const
-                {
-                    return err_policy::HResult(HRESULT_FROM_WIN32(
-                        ::RegSetKeyValueW(
-                            m_key,
-                            subkey,
-                            value_name,
-                            type,
-                            static_cast<uint8_t*>(reg_value_type_info::get_buffer(value)),
-                            reg_value_type_info::get_buffer_size_bytes(value))));
-                }
-
-                template <typename R, typename get_value_with_type_policy = err_policy>
-                typename get_value_with_type_policy::result get_value_with_type(_In_opt_ PCWSTR subkey, _In_opt_ PCWSTR value_name, R& return_value, DWORD type = reg_value_type_info::get_value_type<R>()) const
-                {
-                    if
-#if defined(__cpp_if_constexpr)
-                        constexpr
-#endif
-                        (reg_value_type_info::supports_prepare_buffer<R>())
-
-                    {
-                        const auto prepare_buffer_hr = reg_value_type_info::prepare_buffer(return_value);
-                        if (FAILED(prepare_buffer_hr))
-                        {
-                            return get_value_with_type_policy::HResult(prepare_buffer_hr);
-                        }
-                    }
-
-                    // get_buffer_size_bytes should include the null terminator when used for strings.
-                    DWORD bytes_allocated{ reg_value_type_info::get_buffer_size_bytes(return_value) };
-                    HRESULT get_value_hresult = S_OK;
-                    for (;;)
-                    {
-                        constexpr DWORD* null_type{ nullptr };
-                        DWORD data_size_bytes{ bytes_allocated };
-                        get_value_hresult = HRESULT_FROM_WIN32(::RegGetValueW(
-                            m_key,
-                            subkey,
-                            value_name,
-                            get_value_flags_from_value_type(type),
-                            null_type,
-                            reg_value_type_info::get_buffer(return_value),
-                            &data_size_bytes));
-
-                        // some return types we can grow as needed - e.g. when writing to a std::wstring
-                        // only compile and resize_buffer for those types that support dynamically growing the buffer
-                        if
-#if defined(__cpp_if_constexpr)
-                            constexpr
-#endif
-                            (reg_value_type_info::supports_resize_buffer<R>())
-                        {
-                            // Attempt to grow the buffer with the data_size_bytes returned from GetRegValueW
-                            // GetRegValueW will indicate the caller allocate the returned number of bytes in one of two cases:
-                            // 1. returns ERROR_MORE_DATA
-                            // 2. returns ERROR_SUCCESS when we gave it a nullptr for the out buffer
-                            const bool shouldReallocate =
-                                (::wil::reg::is_registry_buffer_too_small(get_value_hresult)) ||
-                                (SUCCEEDED(get_value_hresult) && (reg_value_type_info::get_buffer(return_value) == nullptr) && (data_size_bytes > 0));
-                            if (shouldReallocate)
-                            {
-                                // verify if resize_buffer succeeded allocation
-                                const auto resize_buffer_hr = reg_value_type_info::resize_buffer(return_value, data_size_bytes);
-                                if (FAILED(resize_buffer_hr))
-                                {
-                                    // if resize fails, return this error back to the caller
-                                    return get_value_with_type_policy::HResult(resize_buffer_hr);
-                                }
-
-                                // if it resize succeeds, continue the for loop to try again
-                                bytes_allocated = data_size_bytes;
-                                continue;
-                            }
-
-                            // if the RegGetValueW call succeeded with a non-null [out] param,
-                            // and the type supports resize_buffer
-                            // and the bytes we allocated don't match data_size_bytes returned from RegGetValueW
-                            // resize the buffer to match what RegGetValueW returned
-                            if (SUCCEEDED(get_value_hresult))
-                            {
-                                const auto current_byte_size = reg_value_type_info::get_buffer_size_bytes(return_value);
-                                if (current_byte_size != data_size_bytes)
-                                {
-                                    // verify if resize_buffer succeeded allocation
-                                    const auto resize_buffer_hr = reg_value_type_info::resize_buffer(return_value, data_size_bytes);
-                                    if (FAILED(resize_buffer_hr))
-                                    {
-                                        // if resize fails, return this error back to the caller
-                                        return get_value_with_type_policy::HResult(resize_buffer_hr);
-                                    }
-                                }
-                            }
-                        }
-
-                        // we don't need to reallocate and retry the call to RegGetValueW so breaking out of the loop
-                        break;
-                    }
-
-                    // some types (generally string types) require trimming its internal buffer after RegGetValueW successfully wrote into its buffer
-                    if
-#if defined(__cpp_if_constexpr)
-                        constexpr
-#endif
-                        (reg_value_type_info::supports_trim_buffer<R>())
-
-                    {
-                        if (SUCCEEDED(get_value_hresult))
-                        {
-                            reg_value_type_info::trim_buffer(return_value);
-                        }
-                    }
-
-                    return get_value_with_type_policy::HResult(get_value_hresult);
-                }
-            };
-
-            using reg_view_nothrow = ::wil::reg::reg_view_details::reg_view_t<::wil::err_returncode_policy>;
-#if defined(WIL_ENABLE_EXCEPTIONS)
-            using reg_view = ::wil::reg::reg_view_details::reg_view_t<::wil::err_exception_policy>;
-#endif // #if defined(WIL_ENABLE_EXCEPTIONS)
-        }
-
-        // registry iterator support requires exceptions
-#if defined(WIL_ENABLE_EXCEPTIONS)
-        namespace reg_iterator_details
-        {
-            constexpr uint32_t iterator_end_offset = 0xffffffff;
-            constexpr size_t iterator_default_buffer_size = 16;
-
-#if defined(_STRING_)
-            // cannot return a const PCWSTR -- the registry APIs require a PWSTR
-            inline PWSTR address_of_name(::std::wstring& name) WI_NOEXCEPT
-            {
-<<<<<<< HEAD
-=======
-                begin,
-                end
-            };
-
-#if defined(_STRING_)
-            // cannot return a const PCWSTR -- the registry APIs require a PWSTR
-            inline PWSTR address_of_name(::std::wstring& name) WI_NOEXCEPT
-            {
->>>>>>> 19d84d9f
-                return const_cast<PWSTR>(name.data());
-            }
-            inline void clear_name(::std::wstring& name, size_t)
-            {
-                name.assign(name.size(), L'\0');
-            }
-
-            inline size_t resize_name(::std::wstring& name, size_t, size_t new_length)
-            {
-                name.resize(new_length);
-                clear_name(name, name.size());
-                return name.size();
-            }
-
-            inline bool compare_name(const ::std::wstring& name, PCWSTR comparand) WI_NOEXCEPT
-            {
-                return name == comparand;
-            }
-#else
-            inline PWSTR address_of_name(::wil::unique_process_heap_string& name) WI_NOEXCEPT
-            {
-                return name.get();
-            }
-            inline void clear_name(::wil::unique_process_heap_string& name, size_t length)
-            {
-                if (length > 0)
-                {
-                    memset(name.get(), 0, length * sizeof(wchar_t));
-                }
-            }
-
-            inline size_t resize_name(::wil::unique_process_heap_string& name, size_t current_length, size_t new_length)
-            {
-                if (new_length > current_length)
-                {
-                    auto newString{ ::wil::make_unique_string_nothrow<::wil::unique_process_heap_string>(name.get(), new_length) };
-                    name.swap(newString);
-                    return new_length;
-                }
-
-                // continue to use the existing buffer since the requested length is less than the current length
-                clear_name(name, current_length);
-                return current_length;
-            }
-            inline bool compare_name(const ::wil::unique_process_heap_string& name, PCWSTR comparand) WI_NOEXCEPT
-            {
-                if (!name)
-                {
-                    return false;
-                }
-                return 0 == wcscmp(name.get(), comparand);
-            }
-#endif
-        };
-
-        // forward declaration
-        template <typename T> class iterator_t;
-
-        class key_iterator_data
-        {
-        public:
-#if defined(_STRING_)
-            ::std::wstring name;
-#else
-            ::wil::unique_process_heap_string name;
-#endif
-            key_iterator_data(HKEY key = nullptr) : m_hkey{ key }
-            {
-            }
-            ~key_iterator_data() WI_NOEXCEPT = default;
-
-#if defined (_STRING_)
-<<<<<<< HEAD
-=======
-            // only copyable when using std::wstring
->>>>>>> 19d84d9f
-            key_iterator_data(const key_iterator_data&) = default;
-            key_iterator_data& operator=(const key_iterator_data&) = default;
-#else
-            key_iterator_data(const key_iterator_data& rhs)
-            {
-                if (rhs.name)
-                {
-                    name = ::wil::make_process_heap_string(rhs.name.get(), rhs.m_capacity);
-                }
-                m_hkey = rhs.m_hkey;
-                m_index = rhs.m_index;
-                m_capacity = rhs.m_capacity;
-            }
-            key_iterator_data& operator=(const key_iterator_data& rhs)
-            {
-                if (&rhs != this)
-                {
-                    key_iterator_data temp(rhs);
-                    *this = ::wistd::move(temp);
-                }
-                return *this;
-            }
-#endif
-
-            key_iterator_data(key_iterator_data&&) WI_NOEXCEPT = default;
-            key_iterator_data& operator=(key_iterator_data&& rhs) WI_NOEXCEPT = default;
-
-            // Case-sensitive comparison
-            bool operator==(PCWSTR comparand) const WI_NOEXCEPT
-            {
-                return ::wil::reg::reg_iterator_details::compare_name(name, comparand);
-            }
-
-        private:
-            friend class ::wil::reg::iterator_t<key_iterator_data>;
-
-            bool is_end() const WI_NOEXCEPT
-            {
-                return m_index == ::wil::reg::reg_iterator_details::iterator_end_offset;
-            }
-
-            void make_end_iterator() WI_NOEXCEPT
-            {
-                ::wil::reg::reg_iterator_details::clear_name(name, m_capacity);
-                m_index = ::wil::reg::reg_iterator_details::iterator_end_offset;
-            }
-
-            void resize(size_t new_length)
-            {
-                m_capacity = ::wil::reg::reg_iterator_details::resize_name(name, m_capacity, new_length);
-            }
-
-            void enum_next()
-            {
-                FAIL_FAST_IF(is_end());
-
-                for (auto string_length = static_cast<DWORD>(m_capacity);;)
-                {
-                    resize(string_length);
-
-                    const auto error = ::RegEnumKeyExW(
-                        m_hkey, // hKey
-                        m_index, // dwIndex
-                        string_length == 0 ? nullptr : ::wil::reg::reg_iterator_details::address_of_name(name), // lpName
-                        &string_length, // lpcchName
-                        nullptr, // lpReserved
-                        nullptr, // lpClass
-                        nullptr, // lpcchClass
-                        nullptr); // lpftLastWriteTime
-
-                    if (error == ERROR_SUCCESS)
-                    {
-                        // some types, like std::wstring, cannot have embedded nulls
-                        ::wil::reg::reg_view_details::reg_value_type_info::trim_buffer(name);
-                        break;
-                    }
-                    if (error == ERROR_NO_MORE_ITEMS)
-                    {
-                        make_end_iterator();
-                        break;
-                    }
-                    if (error == ERROR_MORE_DATA)
-                    {
-                        // resize to iterator_default_buffer_size and try again
-                        string_length += ::wil::reg::reg_iterator_details::iterator_default_buffer_size;
-                        continue;
-                    }
-
-                    // any other error will throw
-                    THROW_WIN32(error);
-                }
-            }
-
-            HKEY m_hkey{};
-            uint32_t m_index = ::wil::reg::reg_iterator_details::iterator_end_offset;
-            size_t m_capacity{};
-        };
-
-        class value_iterator_data
-        {
-        public:
-#if defined(_STRING_)
-            ::std::wstring name;
-#else
-            ::wil::unique_process_heap_string name;
-#endif
-            DWORD type = REG_NONE;
-
-            value_iterator_data(HKEY key = nullptr) : m_hkey{ key }
-            {
-            }
-            ~value_iterator_data() WI_NOEXCEPT = default;
-
-#if defined (_STRING_)
-<<<<<<< HEAD
-=======
-            // only copyable when using std::wstring
->>>>>>> 19d84d9f
-            value_iterator_data(const value_iterator_data&) = default;
-            value_iterator_data& operator=(const value_iterator_data&) = default;
-#else
-            value_iterator_data(const value_iterator_data& rhs)
-            {
-                if (rhs.name)
-                {
-                    name = ::wil::make_process_heap_string(rhs.name.get(), rhs.m_capacity);
-                }
-                type = rhs.type;
-                m_hkey = rhs.m_hkey;
-                m_index = rhs.m_index;
-                m_capacity = rhs.m_capacity;
-            }
-            value_iterator_data& operator=(const value_iterator_data& rhs)
-            {
-                if (&rhs != this)
-                {
-                    value_iterator_data temp(rhs);
-                    *this = ::wistd::move(temp);
-                }
-                return *this;
-            }
-#endif
-
-            value_iterator_data(value_iterator_data&&) WI_NOEXCEPT = default;
-            value_iterator_data& operator=(value_iterator_data&& rhs) WI_NOEXCEPT = default;
-
-        private:
-            friend class ::wil::reg::iterator_t<value_iterator_data>;
-
-            bool is_end() const noexcept
-            {
-                return m_index == ::wil::reg::reg_iterator_details::iterator_end_offset;
-            }
-
-            void make_end_iterator() WI_NOEXCEPT
-            {
-                ::wil::reg::reg_iterator_details::clear_name(name, m_capacity);
-                m_index = ::wil::reg::reg_iterator_details::iterator_end_offset;
-            }
-
-            void resize(size_t new_length)
-            {
-                m_capacity = ::wil::reg::reg_iterator_details::resize_name(name, m_capacity, new_length);
-            }
-
-            void enum_next()
-            {
-                FAIL_FAST_IF(is_end());
-
-                for (auto string_length = static_cast<DWORD>(m_capacity);;)
-                {
-                    resize(string_length);
-
-                    const auto error = ::RegEnumValueW(
-                        m_hkey, // hKey
-                        m_index, // dwIndex
-                        string_length == 0 ? nullptr : ::wil::reg::reg_iterator_details::address_of_name(name), // lpValueName
-                        &string_length, // lpcchValueName
-                        nullptr, // lpReserved
-                        &type, // lpType
-                        nullptr, // lpData
-                        nullptr); // lpcbData
-
-                    if (error == ERROR_SUCCESS)
-                    {
-                        // some types, like std::wstring, cannot have embedded nulls
-                        ::wil::reg::reg_view_details::reg_value_type_info::trim_buffer(name);
-                        break;
-                    }
-                    if (error == ERROR_NO_MORE_ITEMS)
-                    {
-                        make_end_iterator();
-                        break;
-                    }
-                    if (error == ERROR_MORE_DATA)
-                    {
-                        // resize to iterator_default_buffer_size and try again
-                        string_length += ::wil::reg::reg_iterator_details::iterator_default_buffer_size;
-                        continue;
-                    }
-
-                    // any other error will throw
-                    THROW_WIN32(error);
-                }
-            }
-
-            HKEY m_hkey{};
-            uint32_t m_index = ::wil::reg::reg_iterator_details::iterator_end_offset;
-            size_t m_capacity{};
-        };
-
-        template <typename T>
-        class iterator_t
-        {
-        public:
-            // defining iterator_traits allows STL <algorithm> functions to be used with this iterator class.
-            // Notice this is a forward_iterator
-            // - does not support random-access (e.g. vector::iterator)
-            // - does not support bi-directional access (e.g. list::iterator)
-#if defined(_ITERATOR_)
-            using iterator_category = ::std::forward_iterator_tag;
-#endif
-            using value_type = T;
-            using difference_type = size_t;
-            using distance_type = size_t;
-            using pointer = T*;
-            using reference = T&;
-
-            iterator_t() WI_NOEXCEPT = default;
-            ~iterator_t() WI_NOEXCEPT = default;
-
-            iterator_t(HKEY hkey) : m_data(hkey)
-            {
-                if (hkey != nullptr)
-                {
-                    m_data.resize(::wil::reg::reg_iterator_details::iterator_default_buffer_size);
-                    m_data.m_index = 0;
-                    m_data.enum_next();
-                }
-            }
-
-<<<<<<< HEAD
-=======
-#if defined (_STRING_)
-            // only copyable when using std::wstring
->>>>>>> 19d84d9f
-            iterator_t(const iterator_t&) = default;
-            iterator_t& operator=(const iterator_t&) = default;
-            iterator_t(iterator_t&&) WI_NOEXCEPT = default;
-            iterator_t& operator=(iterator_t&&) WI_NOEXCEPT = default;
-
-            // operator support
-            const T& operator*() const
-            {
-                if (m_data.is_end())
-                {
-                    THROW_WIN32(ERROR_NO_MORE_ITEMS);
-                }
-                return m_data;
-            }
-            const T& operator*()
-            {
-                if (m_data.is_end())
-                {
-                    THROW_WIN32(ERROR_NO_MORE_ITEMS);
-                }
-                return m_data;
-            }
-            const T* operator->() const
-            {
-                if (m_data.is_end())
-                {
-                    THROW_WIN32(ERROR_NO_MORE_ITEMS);
-                }
-                return &m_data;
-            }
-            const T* operator->()
-            {
-                if (m_data.is_end())
-                {
-                    THROW_WIN32(ERROR_NO_MORE_ITEMS);
-                }
-                return &m_data;
-            }
-
-            bool operator==(const iterator_t& rhs) const WI_NOEXCEPT
-            {
-                if (m_data.is_end() || rhs.m_data.is_end())
-                {
-                    // if either is not initialized (or end), both must not be initialized (or end) to be equal
-                    return m_data.m_index == rhs.m_data.m_index;
-                }
-                return m_data.m_hkey == rhs.m_data.m_hkey && m_data.m_index == rhs.m_data.m_index;
-            }
-
-            bool operator!=(const iterator_t& rhs) const WI_NOEXCEPT
-            {
-                return !(*this == rhs);
-            }
-
-            // pre-increment
-            iterator_t& operator++()
-            {
-                this->operator +=(1);
-                return *this;
-            }
-
-            // increment by integer
-            iterator_t& operator+=(size_t offset)
-            {
-                // fail on overflow
-                uint32_t newIndex = m_data.m_index + static_cast<uint32_t>(offset);
-                // fail on integer overflow
-                if (newIndex < m_data.m_index)
-                {
-                    THROW_HR(E_INVALIDARG);
-                }
-                // fail if this creates an end iterator
-                if (newIndex == ::wil::reg::reg_iterator_details::iterator_end_offset)
-                {
-                    THROW_HR(E_INVALIDARG);
-                }
-
-                // iterate by the integer offset
-                for (size_t count = 0; count < offset; ++count)
-                {
-                    ++m_data.m_index;
-                    m_data.enum_next();
-                }
-                return *this;
-            }
-
-            // not supporting post-increment - which would require copy-construction
-            iterator_t operator++(int) = delete;
-
-        private:
-            // container based on the class template type
-            T m_data{};
-        };
-
-        using key_iterator = ::wil::reg::iterator_t<::wil::reg::key_iterator_data>;
-        using value_iterator = ::wil::reg::iterator_t<::wil::reg::value_iterator_data>;
-
-        template <typename T>
-        struct key_enumerator
-        {
-            explicit key_enumerator(T&& key) WI_NOEXCEPT : m_hkey(wistd::move(key))
-            {
-            }
-            ~key_enumerator() WI_NOEXCEPT = default;
-
-            key_enumerator(const key_enumerator&) = delete;
-            key_enumerator& operator=(const key_enumerator&) = delete;
-            // only movable
-            key_enumerator(key_enumerator&&) WI_NOEXCEPT = default;
-            key_enumerator& operator=(key_enumerator&&) WI_NOEXCEPT = default;
-
-            ::wil::reg::key_iterator begin() const
-            {
-                return ::wil::reg::key_iterator(get_hkey());
-            }
-
-            ::wil::reg::key_iterator end() const WI_NOEXCEPT
-            {
-                return { nullptr };
-            }
-
-        private:
-            T m_hkey;
-
-            // must be specialized per template type
-            HKEY get_hkey() const WI_NOEXCEPT;
-        };
-
-        template <typename T>
-        struct value_enumerator
-        {
-            explicit value_enumerator(T&& key) WI_NOEXCEPT : m_hkey(wistd::move(key))
-            {
-            }
-            ~value_enumerator() WI_NOEXCEPT = default;
-
-            value_enumerator(const value_enumerator&) = delete;
-            value_enumerator& operator=(const value_enumerator&) = delete;
-            // only movable
-            value_enumerator(value_enumerator&&) WI_NOEXCEPT = default;
-            value_enumerator& operator=(value_enumerator&&) WI_NOEXCEPT = default;
-
-            ::wil::reg::value_iterator begin() const
-            {
-                return ::wil::reg::value_iterator(get_hkey());
-            }
-
-            ::wil::reg::value_iterator end() const WI_NOEXCEPT
-            {
-                return { nullptr };
-            }
-
-        private:
-            T m_hkey;
-
-            // must be specialized per template type
-            HKEY get_hkey() const WI_NOEXCEPT;
-        };
-
-        template <>
-        inline HKEY key_enumerator<HKEY>::get_hkey() const WI_NOEXCEPT
-        {
-            return m_hkey;
-        }
-        template <>
-        inline HKEY key_enumerator<::wil::unique_hkey>::get_hkey() const WI_NOEXCEPT
-        {
-            return m_hkey.get();
-        }
-
-        template <>
-        inline HKEY value_enumerator<HKEY>::get_hkey() const WI_NOEXCEPT
-        {
-            return m_hkey;
-        }
-        template <>
-        inline HKEY value_enumerator<::wil::unique_hkey>::get_hkey() const WI_NOEXCEPT
-        {
-            return m_hkey.get();
-        }
-
-        inline key_enumerator<HKEY> create_key_enumerator(HKEY key)
-        {
-            return key_enumerator<HKEY>(wistd::move(key));
-        }
-        inline key_enumerator<::wil::unique_hkey> create_key_enumerator(::wil::unique_hkey&& key)
-        {
-            return key_enumerator<::wil::unique_hkey>(wistd::move(key));
-        }
-
-        inline value_enumerator<HKEY> create_value_enumerator(HKEY key)
-        {
-            return value_enumerator<HKEY>(wistd::move(key));
-        }
-        inline value_enumerator<::wil::unique_hkey> create_value_enumerator(::wil::unique_hkey&& key)
-        {
-            return value_enumerator<::wil::unique_hkey>(wistd::move(key));
-        }
-
-#endif // #if defined(WIL_ENABLE_EXCEPTIONS)
-
-    } // namespace reg
-} // namespace wil
+//*********************************************************
+//
+//    Copyright (c) Microsoft. All rights reserved.
+//    This code is licensed under the MIT License.
+//    THE SOFTWARE IS PROVIDED "AS IS", WITHOUT WARRANTY OF
+//    ANY KIND, EXPRESS OR IMPLIED, INCLUDING BUT NOT LIMITED
+//    TO THE WARRANTIES OF MERCHANTABILITY, FITNESS FOR A
+//    PARTICULAR PURPOSE AND NONINFRINGEMENT.
+//
+//*********************************************************
+#ifndef __WIL_REGISTRY_HELPERS_INCLUDED
+#define __WIL_REGISTRY_HELPERS_INCLUDED
+
+#if defined(_STRING_) || defined (_VECTOR_) || (defined (__cpp_lib_optional) && defined (_OPTIONAL_))
+#include <functional>
+#include <iterator>
+#endif
+
+#include <stdint.h>
+#include <Windows.h>
+#include "resource.h"
+
+#ifdef _KERNEL_MODE
+#error This header is not supported in kernel-mode.
+#endif
+
+namespace wil
+{
+    namespace reg
+    {
+        /**
+         * \brief Helper function to translate registry return values if the value was not found
+         * \param hr HRESULT to test from registry APIs
+         * \return boolean if the HRESULT indicates the registry value was not found
+         */
+        constexpr bool is_registry_not_found(HRESULT hr) WI_NOEXCEPT
+        {
+            return (hr == __HRESULT_FROM_WIN32(ERROR_FILE_NOT_FOUND)) ||
+                (hr == __HRESULT_FROM_WIN32(ERROR_PATH_NOT_FOUND));
+        }
+
+        /**
+         * \brief Helper function to translate registry return values if the buffer was too small
+         * \param hr HRESULT to test from registry APIs
+         * \return boolean if the HRESULT indicates the buffer was too small for the value being read
+         */
+        constexpr bool is_registry_buffer_too_small(HRESULT hr) WI_NOEXCEPT
+        {
+            return hr == __HRESULT_FROM_WIN32(ERROR_MORE_DATA);
+        }
+
+        // Access rights for opening registry keys. See https://learn.microsoft.com/en-us/windows/win32/sysinfo/registry-key-security-and-access-rights.
+        enum class key_access
+        {
+            // Open key for reading.
+            read,
+
+            // Open key for reading and writing. Equivalent to KEY_ALL_ACCESS.
+            readwrite,
+        };
+
+        namespace reg_view_details
+        {
+            constexpr DWORD get_value_flags_from_value_type(DWORD type) WI_NOEXCEPT
+            {
+                switch (type)
+                {
+                case REG_DWORD:
+                    return RRF_RT_REG_DWORD;
+                case REG_QWORD:
+                    return RRF_RT_REG_QWORD;
+                case REG_SZ:
+                    return RRF_RT_REG_SZ | RRF_RT_REG_EXPAND_SZ | RRF_NOEXPAND;
+                case REG_EXPAND_SZ:
+                    return RRF_RT_REG_SZ | RRF_RT_REG_EXPAND_SZ;
+                case REG_MULTI_SZ:
+                    return RRF_RT_REG_MULTI_SZ;
+                case REG_BINARY:
+                    return RRF_RT_REG_BINARY;
+                    // the caller can directly specify their own flags if they need to
+                default:
+                    return type;
+                }
+            }
+
+            constexpr DWORD get_access_flags(key_access access) WI_NOEXCEPT
+            {
+                switch (access)
+                {
+                case key_access::read:
+                    return KEY_READ;
+                case key_access::readwrite:
+                    return KEY_ALL_ACCESS;
+                }
+                FAIL_FAST();
+            }
+
+            /**
+             * \brief A utility function that walks a contiguous wchar_t container looking for strings within a multi-string
+             * \tparam InputIt An iterator type that reference a container that holds wchar_t characters to translate into individual strings
+             * \tparam Fn A callback function to be called each time a string is found - given the [begin, end] iterators referencing the found string
+             * \param first An iterator referencing to the beginning of the target container (like a std::begin iterator)
+             * \param last An iterator referencing one-past-the-end of the target container (like a std::end iterator)
+             * \param func A callback function to be called each time a string is found - given the [begin, end] iterators referencing the found string
+             */
+            template <class InputIt, class Fn>
+            void walk_multistring(const InputIt& first, const InputIt& last, Fn func)
+            {
+                auto current = first;
+                const auto end_iterator = last;
+                const auto last_null = (end_iterator - 1);
+                while (current != end_iterator)
+                {
+                    // hand rolling ::std::find(current, end_iterator, L'\0');
+                    // as this may be called when <algorithm> isn't available
+                    auto next = current;
+                    while (next != end_iterator && *next != L'\0')
+                    {
+                        ++next;
+                    }
+
+                    if (next != end_iterator)
+                    {
+                        // don't add an empty string for the final 2nd-null-terminator
+                        if (next != last_null)
+                        {
+                            // call the function provided with the [begin, end] pair referencing a string found
+                            func(current, next);
+                        }
+                        current = next + 1;
+                    }
+                    else
+                    {
+                        current = next;
+                    }
+                }
+            }
+
+#if defined(_VECTOR_) && defined(_STRING_) && defined(WIL_ENABLE_EXCEPTIONS)
+            /**
+             * \brief A translation function taking iterators referencing std::wstring objects and returns a corresponding std::vector<wchar_t> to be written to a MULTI_SZ registry value
+             *        The translation follows the rules for how MULTI_SZ registry values should be formatted, notably how null characters should be embedded within the returned vector
+             * \tparam InputIt An iterator type that references a container that holds std::wstring objects to translate into a wchar_t buffer
+             * \param first An iterator referencing to the beginning of the target container (like a std::begin iterator)
+             * \param last An iterator referencing one-past-the-end of the target container (like a std::end iterator)
+             * \return A std::vector<wchar_t> with the raw wchar_t buffer of bytes prepared to write to a MULTI_SZ registry value
+             */
+            template <class InputIt>
+            ::std::vector<wchar_t> get_multistring_from_wstrings(const InputIt& first, const InputIt& last)
+            {
+                ::std::vector<wchar_t> multistring;
+
+                if (first == last)
+                {
+                    multistring.push_back(L'\0');
+                    multistring.push_back(L'\0');
+                    return multistring;
+                }
+
+                for (const auto& wstr : ::wil::make_range(first, last))
+                {
+                    multistring.insert(multistring.end(), ::std::begin(wstr), ::std::end(wstr));
+                    multistring.push_back(L'\0');
+                }
+
+                // double-null-terminate the last string
+                multistring.push_back(L'\0');
+                return multistring;
+            }
+
+            /**
+             * \brief A translation function taking iterators referencing wchar_t characters and returns extracted individual std::wstring objects
+             *        The translation follows the rules for how MULTI_SZ registry value can be formatted, notably with embedded null characters
+             *        Note that this conversion avoids returning empty std::wstring objects even though the input may contain contiguous null wchar_t values
+             * \tparam InputIt An iterator type that reference a container that holds wchar_t characters to translate into individual strings
+             * \param first An iterator referencing to the beginning of the target container (like a std::begin iterator)
+             * \param last An iterator referencing one-past-the-end of the target container (like a std::end iterator)
+             * \return A std::vector<std::wstring> of the extracted strings from the input container of wchar_t characters
+             */
+            template <class InputIt>
+            ::std::vector<::std::wstring> get_wstring_vector_from_multistring(const InputIt& first, const InputIt& last)
+            {
+                if (last - first < 3)
+                {
+                    // it doesn't have the required 2 terminating null characters - return an empty string
+                    return ::std::vector<::std::wstring>(1);
+                }
+
+                ::std::vector<::std::wstring> strings;
+                walk_multistring(first, last, [&](const InputIt& string_first, const InputIt& string_last)
+                    {
+                        strings.emplace_back(string_first, string_last);
+                    }
+                );
+                return strings;
+            }
+#endif // #if defined(_VECTOR_) && defined(_STRING_) && defined(WIL_ENABLE_EXCEPTIONS)
+
+#if defined(__WIL_OBJBASE_H_)
+            template <size_t C>
+            void get_multistring_bytearray_from_strings_nothrow(const PCWSTR data[C], ::wil::unique_cotaskmem_array_ptr<BYTE>& multistring) WI_NOEXCEPT
+            {
+                constexpr uint8_t nullTermination[2]{ 0x00, 0x00 };
+
+                size_t total_array_length_bytes = 0;
+                for (size_t i = 0; i < C; ++i)
+                {
+                    total_array_length_bytes += wcslen(data[i]) * sizeof(wchar_t);
+                    total_array_length_bytes += sizeof(wchar_t); // plus one for the null-terminator
+                }
+                total_array_length_bytes += sizeof(wchar_t); // plus one for the ending double-null-terminator
+
+                *multistring.addressof() = static_cast<uint8_t*>(::CoTaskMemAlloc(total_array_length_bytes));
+                if (!multistring.get())
+                {
+                    multistring.reset();
+                    return;
+                }
+                *multistring.size_address() = total_array_length_bytes;
+
+                size_t array_offset = 0;
+                for (size_t i = 0; i < C; ++i)
+                {
+                    const auto string_length_bytes = wcslen(data[i]) * sizeof(wchar_t);
+                    memcpy(multistring.get() + array_offset, data[i], string_length_bytes);
+                    array_offset += string_length_bytes;
+
+                    static_assert(sizeof(nullTermination) == sizeof(wchar_t), "null terminator must be a wchar");
+                    memcpy(multistring.get() + array_offset, nullTermination, sizeof(nullTermination));
+                    array_offset += sizeof(nullTermination);
+                }
+
+                // double-null-terminate the last string
+                memcpy(multistring.get() + array_offset, nullTermination, sizeof(nullTermination));
+            }
+
+            /**
+             * \brief A translation function taking iterators referencing wchar_t characters and returns extracted individual wil::unique_cotaskmem_string objects
+             *        The translation follows the rules for how MULTI_SZ registry value can be formatted, notably with embedded null characters
+             *        Note that this conversion avoids returning empty wil::unique_cotaskmem_string objects even though the input may contain contiguous null wchar_t values
+             * \tparam InputIt An iterator type that reference a container that holds wchar_t characters to translate into individual strings
+             * \param first An iterator referencing to the beginning of the target container (like a std::begin iterator)
+             * \param last An iterator referencing one-past-the-end of the target container (like a std::end iterator)
+             * \param cotaskmem_array The [out] wil::unique_cotaskmem_array_ptr<wil::unique_cotaskmem_string> to contain the array of strings
+             *         A wil::unique_cotaskmem_array_ptr<wil::unique_cotaskmem_string> of the extracted strings from the input container of wchar_t characters
+             *         An empty wil::unique_cotaskmem_array_ptr should be translated as out-of-memory as there should always be at least one wil::unique_cotaskmem_string
+             */
+            template <class InputIt>
+            void get_cotaskmemstring_array_from_multistring_nothrow(const InputIt& first, const InputIt& last, ::wil::unique_cotaskmem_array_ptr<::wil::unique_cotaskmem_string>& cotaskmem_array) WI_NOEXCEPT
+            {
+                if (last - first < 3)
+                {
+                    // it doesn't have the required 2 terminating null characters - return an empty string
+                    *cotaskmem_array.addressof() = static_cast<PWSTR*>(::CoTaskMemAlloc(sizeof(PWSTR) * 1));
+                    if (cotaskmem_array)
+                    {
+                        auto new_string = ::wil::make_cotaskmem_string_nothrow(L"");
+                        if (new_string)
+                        {
+                            *cotaskmem_array.size_address() = 1;
+                            cotaskmem_array[0] = new_string.release();
+                        }
+                        else
+                        {
+                            // oom will return an empty array
+                            cotaskmem_array.reset();
+                        }
+                    }
+                    else
+                    {
+                        // oom will return an empty array
+                        cotaskmem_array.reset();
+                    }
+                    return;
+                }
+
+                // we must first count the # of strings for the array
+                size_t arraySize = 0;
+                walk_multistring(first, last, [&](const InputIt&, const InputIt&)
+                    {
+                        ++arraySize;
+                    }
+                );
+
+                // allocate the array size necessary to hold all the unique_cotaskmem_strings
+                *cotaskmem_array.addressof() = static_cast<PWSTR*>(::CoTaskMemAlloc(sizeof(PWSTR) * arraySize));
+                if (!cotaskmem_array)
+                {
+                    // oom will return an empty array
+                    cotaskmem_array.reset();
+                    return;
+                }
+
+                *cotaskmem_array.size_address() = arraySize;
+                ZeroMemory(cotaskmem_array.data(), sizeof(PWSTR) * arraySize);
+
+                size_t arrayOffset = 0;
+                walk_multistring(first, last, [&](const InputIt& string_first, const InputIt& string_last)
+                    {
+                        FAIL_FAST_IF(arrayOffset >= arraySize);
+                        const auto stringSize = string_last - string_first;
+                        auto new_string = ::wil::make_cotaskmem_string_nothrow(&(*string_first), stringSize);
+                        if (!new_string)
+                        {
+                            // oom will return an empty array
+                            cotaskmem_array.reset();
+                            return;
+                        }
+                        cotaskmem_array[arrayOffset] = new_string.release();
+                        ++arrayOffset;
+                    }
+                );
+            }
+#endif // #if defined(__WIL_OBJBASE_H_)
+
+            namespace reg_value_type_info
+            {
+                // supports_prepare_buffer is used to determine if the input buffer to read a registry value should be prepared
+                // before the first call to the registry read API
+                template <typename T>
+                constexpr bool supports_prepare_buffer() WI_NOEXCEPT
+                {
+                    return false;
+                }
+                template <typename T>
+                HRESULT prepare_buffer(T&) WI_NOEXCEPT
+                {
+                    // no-op in the default case
+                    return S_OK;
+                }
+
+                // supports_resize_buffer is used to determine if the input buffer to read a registry value can be resized
+                // for those cases if the error from the registry read API indicates it needs a larger buffer
+                template <typename T>
+                constexpr bool supports_resize_buffer() WI_NOEXCEPT
+                {
+                    return false;
+                }
+                template <typename T>
+                constexpr HRESULT resize_buffer(T&, DWORD) WI_NOEXCEPT
+                {
+                    return E_NOTIMPL;
+                }
+
+                // supports_trim_buffer is used to determine if the input buffer to read a registry value must be trimmed
+                // after the registry read API has successfully written into the supplied buffer
+                // note that currently only std::wstring requires this as it cannot have embedded nulls
+                template <typename T>
+                constexpr bool supports_trim_buffer() WI_NOEXCEPT
+                {
+                    return false;
+                }
+                template <typename T>
+                constexpr void trim_buffer(T&) WI_NOEXCEPT
+                {
+                }
+
+                constexpr void* get_buffer(const int32_t& value) WI_NOEXCEPT
+                {
+                    return const_cast<int32_t*>(&value);
+                }
+
+                constexpr DWORD get_buffer_size_bytes(int32_t) WI_NOEXCEPT
+                {
+                    return static_cast<DWORD>(sizeof(int32_t));
+                }
+
+                constexpr void* get_buffer(const uint32_t& value) WI_NOEXCEPT
+                {
+                    return const_cast<uint32_t*>(&value);
+                }
+
+                constexpr DWORD get_buffer_size_bytes(uint32_t) WI_NOEXCEPT
+                {
+                    return static_cast<DWORD>(sizeof(uint32_t));
+                }
+
+                constexpr void* get_buffer(const long& value) WI_NOEXCEPT
+                {
+                    return const_cast<long*>(&value);
+                }
+
+                constexpr DWORD get_buffer_size_bytes(long) WI_NOEXCEPT
+                {
+                    return static_cast<DWORD>(sizeof(long));
+                }
+
+                constexpr void* get_buffer(const unsigned long& value) WI_NOEXCEPT
+                {
+                    return const_cast<unsigned long*>(&value);
+                }
+
+                constexpr DWORD get_buffer_size_bytes(unsigned long) WI_NOEXCEPT
+                {
+                    return static_cast<DWORD>(sizeof(unsigned long));
+                }
+
+                constexpr void* get_buffer(const int64_t& value) WI_NOEXCEPT
+                {
+                    return const_cast<int64_t*>(&value);
+                }
+
+                constexpr DWORD get_buffer_size_bytes(int64_t) WI_NOEXCEPT
+                {
+                    return static_cast<DWORD>(sizeof(int64_t));
+                }
+
+                constexpr void* get_buffer(const uint64_t& value) WI_NOEXCEPT
+                {
+                    return const_cast<uint64_t*>(&value);
+                }
+
+                constexpr DWORD get_buffer_size_bytes(uint64_t) WI_NOEXCEPT
+                {
+                    return static_cast<DWORD>(sizeof(uint64_t));
+                }
+
+                constexpr void* get_buffer(PCWSTR value) WI_NOEXCEPT
+                {
+                    return const_cast<wchar_t*>(value);
+                }
+
+                inline DWORD get_buffer_size_bytes(PCWSTR value) WI_NOEXCEPT
+                {
+                    if (!value)
+                    {
+                        return 0;
+                    }
+                    // including the last null buffer space in the returned buffer-size-bytes
+                    // as the registry API we call guarantees null termination
+                    return static_cast<DWORD>((::wcslen(value) + 1) * sizeof(wchar_t));
+                }
+
+#if defined(_VECTOR_) && defined(WIL_ENABLE_EXCEPTIONS)
+                inline void* get_buffer(const ::std::vector<uint8_t>& buffer) WI_NOEXCEPT
+                {
+                    return const_cast<uint8_t*>(buffer.data());
+                }
+
+                inline DWORD get_buffer_size_bytes(const ::std::vector<uint8_t>& value) WI_NOEXCEPT
+                {
+                    return static_cast<DWORD>(value.size());
+                }
+
+                template <>
+                constexpr bool supports_prepare_buffer<::std::vector<uint8_t>>() WI_NOEXCEPT
+                {
+                    return true;
+                }
+                inline HRESULT prepare_buffer(::std::vector<uint8_t>& value) WI_NOEXCEPT try
+                {
+                    // resize the initial vector to at least 1 byte
+                    // this is needed so we can detect when the registry value exists
+                    // but the value has zero-bytes
+                    if (value.empty())
+                    {
+                        value.resize(1);
+                    }
+                    // zero out the buffer if pre-allocated
+                    for (auto& string_char : value)
+                    {
+                        string_char = 0x00;
+                    }
+                    return S_OK;
+                }
+                CATCH_RETURN();
+
+                template <>
+                constexpr bool supports_resize_buffer<::std::vector<uint8_t>>() WI_NOEXCEPT
+                {
+                    return true;
+                }
+                inline HRESULT resize_buffer(::std::vector<uint8_t>& buffer, DWORD byteSize) WI_NOEXCEPT try
+                {
+                    buffer.resize(byteSize);
+                    return S_OK;
+                }
+                CATCH_RETURN();
+
+                // std::vector<wchar_t> does not implement resize_buffer
+                // because these support functions are only needed for set_value
+                // from the return of get_multistring_from_wstrings
+                inline void* get_buffer(const ::std::vector<wchar_t>& value) WI_NOEXCEPT
+                {
+                    return const_cast<wchar_t*>(value.data());
+                }
+
+                inline DWORD get_buffer_size_bytes(const ::std::vector<wchar_t>& value) WI_NOEXCEPT
+                {
+                    return static_cast<DWORD>(value.size()) * sizeof(wchar_t);
+                }
+
+                template <>
+                constexpr bool supports_prepare_buffer<::std::vector<wchar_t>>() WI_NOEXCEPT
+                {
+                    return true;
+                }
+                inline HRESULT prepare_buffer(::std::vector<wchar_t>& value) WI_NOEXCEPT
+                {
+                    // zero out the buffer if pre-allocated
+                    for (auto& string_char : value)
+                    {
+                        string_char = L'\0';
+                    }
+                    return S_OK;
+                }
+#endif // #if defined(_VECTOR_) && defined(WIL_ENABLE_EXCEPTIONS)
+
+#if defined(_STRING_) && defined(WIL_ENABLE_EXCEPTIONS)
+                inline void* get_buffer(const ::std::wstring& string) WI_NOEXCEPT
+                {
+                    return const_cast<wchar_t*>(string.data());
+                }
+
+                inline DWORD get_buffer_size_bytes(const ::std::wstring& string) WI_NOEXCEPT
+                {
+                    // including the last null buffer space in the returned buffer-size-bytes
+                    // as the registry API we call guarantees null termination
+                    return static_cast<DWORD>((string.size() + 1) * sizeof(wchar_t));
+                }
+
+                template <>
+                constexpr bool supports_prepare_buffer<::std::wstring>() WI_NOEXCEPT
+                {
+                    return true;
+                }
+                inline HRESULT prepare_buffer(::std::wstring& string) WI_NOEXCEPT
+                {
+                    // zero out the buffer if pre-allocated
+                    for (auto& string_char : string)
+                    {
+                        string_char = L'\0';
+                    }
+                    return S_OK;
+                }
+
+                template <>
+                constexpr bool supports_resize_buffer<::std::wstring>() WI_NOEXCEPT
+                {
+                    return true;
+                }
+                inline HRESULT resize_buffer(::std::wstring& string, DWORD byteSize) WI_NOEXCEPT try
+                {
+                    string.resize(byteSize / sizeof(wchar_t));
+                    return S_OK;
+                }
+                CATCH_RETURN();
+
+                template <>
+                constexpr bool supports_trim_buffer<::std::wstring>() WI_NOEXCEPT
+                {
+                    return true;
+                }
+                inline void trim_buffer(::std::wstring& buffer) WI_NOEXCEPT
+                {
+                    // remove any embedded null characters
+                    const auto offset = buffer.find_first_of(L'\0');
+                    if (offset != ::std::wstring::npos)
+                    {
+                        buffer.resize(offset);
+                    }
+                }
+#endif // #if defined(_STRING_) && defined(WIL_ENABLE_EXCEPTIONS)
+
+#if defined(__WIL_OLEAUTO_H_)
+                inline void* get_buffer(const BSTR& value) WI_NOEXCEPT
+                {
+                    return value;
+                }
+
+                inline DWORD get_buffer_size_bytes(const BSTR& value) WI_NOEXCEPT
+                {
+                    auto length = ::SysStringLen(value);
+                    if (length > 0)
+                    {
+                        // SysStringLen does not count the null-terminator
+                        // including the last null buffer space in the returned buffer-size-bytes
+                        // as the registry API we call guarantees null termination
+                        length += 1;
+                    }
+                    return length * sizeof(wchar_t);
+                }
+
+                template <>
+                constexpr bool supports_prepare_buffer<BSTR>() WI_NOEXCEPT
+                {
+                    return true;
+                }
+                inline HRESULT prepare_buffer(const BSTR& value) WI_NOEXCEPT
+                {
+                    if (value)
+                    {
+                        // zero out the buffer if pre-allocated
+                        for (auto& string_char : ::wil::make_range(value, get_buffer_size_bytes(value) / sizeof(WCHAR)))
+                        {
+                            string_char = L'\0';
+                        }
+                    }
+                    return S_OK;
+                }
+
+                template <>
+                constexpr bool supports_resize_buffer<BSTR>() WI_NOEXCEPT
+                {
+                    return true;
+                }
+                // transferringOwnership is only set to false if this is a 'shallow' copy of the BSTR
+                // and the caller maintained ownership of the original BSTR.
+                inline HRESULT resize_buffer(BSTR& string, DWORD byteSize, bool transferringOwnership = true) WI_NOEXCEPT
+                {
+                    // convert bytes to length (number of WCHAR's)
+                    DWORD length = byteSize / sizeof(WCHAR);
+                    // SysAllocStringLen adds a null, so subtract a wchar_t from the input length
+                    length = length > 0 ? length - 1 : length;
+                    const BSTR new_bstr{ ::SysAllocStringLen(string, length) };
+                    RETURN_IF_NULL_ALLOC(new_bstr);
+
+                    // if not transferring ownership, the caller will still own the original BSTR
+                    if (transferringOwnership)
+                    {
+                        ::SysFreeString(string);
+                    }
+
+                    string = new_bstr;
+                    return S_OK;
+                }
+
+                inline void* get_buffer(const ::wil::unique_bstr& value) WI_NOEXCEPT
+                {
+                    return value.get();
+                }
+
+                inline DWORD get_buffer_size_bytes(const ::wil::unique_bstr& value) WI_NOEXCEPT
+                {
+                    return get_buffer_size_bytes(value.get());
+                }
+
+                template <>
+                constexpr bool supports_prepare_buffer<::wil::unique_bstr>() WI_NOEXCEPT
+                {
+                    return true;
+                }
+                inline HRESULT prepare_buffer(const ::wil::unique_bstr& value) WI_NOEXCEPT
+                {
+                    if (value)
+                    {
+                        // zero out the buffer if pre-allocated
+                        for (auto& string_char : ::wil::make_range(value.get(), get_buffer_size_bytes(value) / sizeof(WCHAR)))
+                        {
+                            string_char = L'\0';
+                        }
+                    }
+                    return S_OK;
+                }
+
+                template<>
+                constexpr bool supports_resize_buffer<::wil::unique_bstr>() WI_NOEXCEPT
+                {
+                    return true;
+                }
+                inline HRESULT resize_buffer(::wil::unique_bstr& string, DWORD byteSize) WI_NOEXCEPT
+                {
+                    BSTR temp_bstr = string.get();
+
+                    // not transferring ownership of the BSTR within 'string' to resize_buffer()
+                    // resize_buffer() will overwrite temp_bstr with a newly-allocated BSTR
+                    constexpr bool transferringOwnership = false;
+                    RETURN_IF_FAILED(resize_buffer(temp_bstr, byteSize, transferringOwnership));
+
+                    // if succeeded in creating a new BSTR, move ownership of the new BSTR into string
+                    string.reset(temp_bstr);
+                    return S_OK;
+                }
+#endif // #if defined(__WIL_OLEAUTO_H_)
+
+#if defined(__WIL_OLEAUTO_H_STL)
+                inline void* get_buffer(const ::wil::shared_bstr& value) WI_NOEXCEPT
+                {
+                    return value.get();
+                }
+
+                inline DWORD get_buffer_size_bytes(const ::wil::shared_bstr& value) WI_NOEXCEPT
+                {
+                    return get_buffer_size_bytes(value.get());
+                }
+
+                template <>
+                constexpr bool supports_prepare_buffer<::wil::shared_bstr>() WI_NOEXCEPT
+                {
+                    return true;
+                }
+                inline HRESULT prepare_buffer(const ::wil::shared_bstr& value) WI_NOEXCEPT
+                {
+                    if (value)
+                    {
+                        // zero out the buffer if pre-allocated
+                        for (auto& string_char : ::wil::make_range(value.get(), get_buffer_size_bytes(value) / sizeof(WCHAR)))
+                        {
+                            string_char = L'\0';
+                        }
+                    }
+                    return S_OK;
+                }
+
+                template<>
+                constexpr bool supports_resize_buffer<::wil::shared_bstr>() WI_NOEXCEPT
+                {
+                    return true;
+                }
+                inline HRESULT resize_buffer(::wil::shared_bstr& string, DWORD byteSize) WI_NOEXCEPT
+                {
+                    BSTR temp_bstr = string.get();
+
+                    // not transferring ownership of the BSTR within 'string' to resize_buffer()
+                    // resize_buffer() will overwrite temp_bstr with a newly-allocated BSTR
+                    constexpr bool transferringOwnership = false;
+                    RETURN_IF_FAILED(resize_buffer(temp_bstr, byteSize, transferringOwnership));
+
+                    // if succeeded in creating a new BSTR, move ownership of the new BSTR into string
+                    string.reset(temp_bstr);
+                    return S_OK;
+                }
+#endif // #if defined(__WIL_OLEAUTO_H_STL)
+
+#if defined(__WIL_OBJBASE_H_)
+                inline void* get_buffer(const ::wil::unique_cotaskmem_string& value) WI_NOEXCEPT
+                {
+                    return value.get();
+                }
+
+                constexpr DWORD get_buffer_size_bytes(const ::wil::unique_cotaskmem_string&) WI_NOEXCEPT
+                {
+                    // wil::unique_cotaskmem_string does not intrinsically track its internal buffer size
+                    // thus the caller must track the buffer size it requested to be allocated
+                    return 0;
+                }
+
+                template<>
+                constexpr bool supports_resize_buffer<::wil::unique_cotaskmem_string>() WI_NOEXCEPT
+                {
+                    return true;
+                }
+                inline HRESULT resize_buffer(::wil::unique_cotaskmem_string& string, DWORD byteSize) WI_NOEXCEPT
+                {
+                    // convert bytes to length (number of WCHAR's)
+                    size_t length = byteSize / sizeof(wchar_t);
+                    // ::wil::make_unique_string_nothrow adds one to the length when it allocates, so subtracting 1 from the input length
+                    length = length > 0 ? length - 1 : length;
+                    auto new_string = ::wil::make_unique_string_nothrow<::wil::unique_cotaskmem_string>(string.get(), length);
+                    RETURN_IF_NULL_ALLOC(new_string.get());
+
+                    string = ::wistd::move(new_string);
+                    return S_OK;
+                }
+
+                inline void* get_buffer(const ::wil::unique_cotaskmem_array_ptr<uint8_t>& value) WI_NOEXCEPT
+                {
+                    return value.get();
+                }
+
+                inline DWORD get_buffer_size_bytes(const ::wil::unique_cotaskmem_array_ptr<uint8_t>& value) WI_NOEXCEPT
+                {
+                    return static_cast<DWORD>(value.size());
+                }
+
+                template<>
+                constexpr bool supports_resize_buffer<::wil::unique_cotaskmem_array_ptr<uint8_t>>() WI_NOEXCEPT
+                {
+                    return true;
+                }
+
+                inline HRESULT resize_buffer(::wil::unique_cotaskmem_array_ptr<uint8_t>& arrayValue, DWORD byteSize) WI_NOEXCEPT
+                {
+                    ::wil::unique_cotaskmem_array_ptr<uint8_t> tempValue;
+                    *tempValue.addressof() = static_cast<uint8_t*>(::CoTaskMemAlloc(byteSize));
+                    RETURN_IF_NULL_ALLOC(tempValue.get());
+                    *tempValue.size_address() = byteSize;
+
+                    const auto bytesToCopy = arrayValue.size() < byteSize ? arrayValue.size() : byteSize;
+                    CopyMemory(tempValue.get(), arrayValue.get(), bytesToCopy);
+
+                    arrayValue = ::wistd::move(tempValue);
+                    return S_OK;
+                }
+#endif // #if defined(__WIL_OBJBASE_H_)
+
+#if defined(__WIL_OBJBASE_H_STL)
+                inline void* get_buffer(const ::wil::shared_cotaskmem_string& value) WI_NOEXCEPT
+                {
+                    return value.get();
+                }
+
+                constexpr DWORD get_buffer_size_bytes(const ::wil::shared_cotaskmem_string&) WI_NOEXCEPT
+                {
+                    // wil::shared_cotaskmem_string does not intrinsically track its internal buffer size
+                    // thus the caller must track the buffer size it requested to be allocated
+                    return 0;
+                }
+
+                template<>
+                constexpr bool supports_resize_buffer<::wil::shared_cotaskmem_string>() WI_NOEXCEPT
+                {
+                    return true;
+                }
+                inline HRESULT resize_buffer(::wil::shared_cotaskmem_string& string, DWORD byteSize) WI_NOEXCEPT try
+                {
+                    // convert bytes to length (number of WCHAR's)
+                    size_t length = byteSize / sizeof(wchar_t);
+                    // ::wil::make_unique_string_nothrow adds one to the length when it allocates, so subtracting 1 from the input length
+                    length = length > 0 ? length - 1 : length;
+                    auto new_string = ::wil::make_unique_string_nothrow<::wil::unique_cotaskmem_string>(string.get(), length);
+                    RETURN_IF_NULL_ALLOC(new_string.get());
+
+                    string = ::wistd::move(new_string);
+                    return S_OK;
+                }
+                CATCH_RETURN();
+#endif // #if defined(__WIL_OBJBASE_H_STL)
+
+                // constexpr expressions to determining the get* and set* registry value types
+                // for all supported types T to read/write values
+                template <typename T>
+                DWORD get_value_type() WI_NOEXCEPT
+                {
+                    static_assert(sizeof(T) != sizeof(T), "Unsupported type for get_value_type");
+                }
+
+                template <typename T>
+                DWORD set_value_type() WI_NOEXCEPT
+                {
+                    static_assert(sizeof(T) != sizeof(T), "Unsupported type for set_value_type");
+                }
+
+                template <>
+                constexpr DWORD get_value_type<int32_t>() WI_NOEXCEPT
+                {
+                    return get_value_flags_from_value_type(REG_DWORD);
+                }
+                template <>
+                constexpr DWORD set_value_type<int32_t>() WI_NOEXCEPT
+                {
+                    return REG_DWORD;
+                }
+
+                template <>
+                constexpr DWORD get_value_type<uint32_t>() WI_NOEXCEPT
+                {
+                    return get_value_flags_from_value_type(REG_DWORD);
+                }
+                template <>
+                constexpr DWORD set_value_type<uint32_t>() WI_NOEXCEPT
+                {
+                    return REG_DWORD;
+                }
+
+                template <>
+                constexpr DWORD get_value_type<long>() WI_NOEXCEPT
+                {
+                    return get_value_flags_from_value_type(REG_DWORD);
+                }
+                template <>
+                constexpr DWORD set_value_type<long>() WI_NOEXCEPT
+                {
+                    return REG_DWORD;
+                }
+
+                template <>
+                constexpr DWORD get_value_type<unsigned long>() WI_NOEXCEPT
+                {
+                    return get_value_flags_from_value_type(REG_DWORD);
+                }
+                template <>
+                constexpr DWORD set_value_type<unsigned long>() WI_NOEXCEPT
+                {
+                    return REG_DWORD;
+                }
+
+                template <>
+                constexpr DWORD get_value_type<int64_t>() WI_NOEXCEPT
+                {
+                    return get_value_flags_from_value_type(REG_QWORD);
+                }
+                template <>
+                constexpr DWORD set_value_type<int64_t>() WI_NOEXCEPT
+                {
+                    return REG_QWORD;
+                }
+
+                template <>
+                constexpr DWORD get_value_type<uint64_t>() WI_NOEXCEPT
+                {
+                    return get_value_flags_from_value_type(REG_QWORD);
+                }
+                template <>
+                constexpr DWORD set_value_type<uint64_t>() WI_NOEXCEPT
+                {
+                    return REG_QWORD;
+                }
+
+                template <>
+                constexpr DWORD get_value_type<PCWSTR>() WI_NOEXCEPT
+                {
+                    return get_value_flags_from_value_type(REG_SZ);
+                }
+                template <>
+                constexpr DWORD set_value_type<PCWSTR>() WI_NOEXCEPT
+                {
+                    return REG_SZ;
+                }
+
+#if defined(_STRING_) && defined(WIL_ENABLE_EXCEPTIONS)
+                template <>
+                constexpr DWORD get_value_type<::std::wstring>() WI_NOEXCEPT
+                {
+                    return get_value_flags_from_value_type(REG_SZ);
+                }
+
+                template <>
+                constexpr DWORD set_value_type<const ::std::wstring>() WI_NOEXCEPT
+                {
+                    return REG_SZ;
+                }
+#endif // #if defined(_STRING_) && defined(WIL_ENABLE_EXCEPTIONS)
+
+#if defined(__WIL_OLEAUTO_H_)
+                template <>
+                constexpr DWORD get_value_type<BSTR>() WI_NOEXCEPT
+                {
+                    return get_value_flags_from_value_type(REG_SZ);
+                }
+                template <>
+                constexpr DWORD get_value_type<::wil::unique_bstr>() WI_NOEXCEPT
+                {
+                    return get_value_flags_from_value_type(REG_SZ);
+                }
+
+                template <>
+                constexpr DWORD set_value_type<const BSTR>() WI_NOEXCEPT
+                {
+                    return REG_SZ;
+                }
+
+                template <>
+                constexpr DWORD set_value_type<const ::wil::unique_bstr>() WI_NOEXCEPT
+                {
+                    return REG_SZ;
+                }
+#endif // #if defined(__WIL_OLEAUTO_H_)
+
+#if defined(__WIL_OLEAUTO_H_STL)
+
+                template <>
+                constexpr DWORD get_value_type<::wil::shared_bstr>() WI_NOEXCEPT
+                {
+                    return get_value_flags_from_value_type(REG_SZ);
+                }
+
+                template <>
+                constexpr DWORD set_value_type<const ::wil::shared_bstr>() WI_NOEXCEPT
+                {
+                    return REG_SZ;
+                }
+#endif // #if defined(__WIL_OLEAUTO_H_STL)
+
+#if defined(__WIL_OBJBASE_H_)
+                template <>
+                constexpr DWORD get_value_type<::wil::unique_cotaskmem_string>() WI_NOEXCEPT
+                {
+                    return get_value_flags_from_value_type(REG_SZ);
+                }
+
+                template <>
+                constexpr DWORD set_value_type<const ::wil::unique_cotaskmem_string>() WI_NOEXCEPT
+                {
+                    return REG_SZ;
+                }
+#endif // defined(__WIL_OBJBASE_H_)
+
+#if defined(__WIL_OBJBASE_H_STL)
+                template <>
+                constexpr DWORD get_value_type<::wil::shared_cotaskmem_string>() WI_NOEXCEPT
+                {
+                    return get_value_flags_from_value_type(REG_SZ);
+                }
+
+                template <>
+                constexpr DWORD set_value_type<const ::wil::shared_cotaskmem_string>() WI_NOEXCEPT
+                {
+                    return REG_SZ;
+                }
+#endif // #if defined(__WIL_OBJBASE_H_STL)
+            }
+
+            template <typename err_policy = ::wil::err_exception_policy>
+            class reg_view_t
+            {
+            public:
+                explicit reg_view_t(HKEY key) WI_NOEXCEPT : m_key(key)
+                {
+                }
+                ~reg_view_t() WI_NOEXCEPT = default;
+                reg_view_t(const reg_view_t&) = delete;
+                reg_view_t& operator=(const reg_view_t&) = delete;
+                reg_view_t(reg_view_t&&) = delete;
+                reg_view_t& operator=(reg_view_t&&) = delete;
+
+                typename err_policy::result open_key(_In_opt_ _In_opt_ PCWSTR subKey, _Out_ HKEY* hkey, ::wil::reg::key_access access = ::wil::reg::key_access::read) const
+                {
+                    constexpr DWORD zero_options{ 0 };
+                    return err_policy::HResult(HRESULT_FROM_WIN32(::RegOpenKeyExW(m_key, subKey, zero_options, get_access_flags(access), hkey)));
+                }
+
+                typename err_policy::result create_key(PCWSTR subKey, _Out_ HKEY* hkey, ::wil::reg::key_access access = ::wil::reg::key_access::read) const
+                {
+                    *hkey = nullptr;
+
+                    constexpr DWORD zero_reserved{ 0 };
+                    constexpr PWSTR null_class{ nullptr };
+                    constexpr DWORD zero_options{ 0 };
+                    constexpr SECURITY_ATTRIBUTES* null_security_attributes{ nullptr };
+                    DWORD disposition{ 0 };
+                    return err_policy::HResult(HRESULT_FROM_WIN32(
+                        ::RegCreateKeyExW(m_key, subKey, zero_reserved, null_class, zero_options, get_access_flags(access), null_security_attributes, hkey, &disposition)));
+                }
+
+                typename err_policy::result delete_tree(_In_opt_ PCWSTR sub_key) const
+                {
+                    auto hr = HRESULT_FROM_WIN32(::RegDeleteTreeW(m_key, sub_key));
+                    if (::wil::reg::is_registry_not_found(hr))
+                    {
+                        hr = S_OK;
+                    }
+                    return err_policy::HResult(hr);
+                }
+
+                typename err_policy::result delete_value(_In_opt_ PCWSTR value_name) const
+                {
+                    return err_policy::HResult(HRESULT_FROM_WIN32(::RegDeleteValueW(m_key, value_name)));
+                }
+
+                template <typename R>
+                typename err_policy::result get_value(_In_opt_ PCWSTR subkey, _In_opt_ PCWSTR value_name, R& return_value, DWORD type = reg_value_type_info::get_value_type<R>()) const
+                {
+                    return get_value_with_type(subkey, value_name, return_value, type);
+                }
+
+                // typename D supports unsigned 32-bit values; i.e. allows the caller to pass a DWORD* as well as uint32_t*
+                template <size_t Length, typename DwordType,
+                    wistd::enable_if_t<wistd::is_same_v<DwordType, uint32_t> || wistd::is_same_v<DwordType, unsigned long>>* = nullptr>
+                typename err_policy::result get_value_char_array(_In_opt_ PCWSTR subkey, _In_opt_ PCWSTR value_name, WCHAR(&return_value)[Length], DWORD type, _Out_opt_ DwordType * requiredBytes) const
+                {
+                    constexpr DwordType zero_value{ 0ul };
+                    ::wil::assign_to_opt_param(requiredBytes, zero_value);
+                    DWORD data_size_bytes{ Length * sizeof(WCHAR) };
+                    const auto hr = HRESULT_FROM_WIN32(
+                        ::RegGetValueW(m_key, subkey, value_name, ::wil::reg::reg_view_details::get_value_flags_from_value_type(type), nullptr, return_value, &data_size_bytes));
+                    if (SUCCEEDED(hr) || ::wil::reg::is_registry_buffer_too_small(hr))
+                    {
+                        const DwordType updated_value{ data_size_bytes };
+                        ::wil::assign_to_opt_param(requiredBytes, updated_value);
+                    }
+                    return err_policy::HResult(hr);
+                }
+
+#if defined (_OPTIONAL_) && defined(__cpp_lib_optional)
+                // intended for err_exception_policy as err_returncode_policy will not get an error code
+                template <typename R>
+                ::std::optional<R> try_get_value(_In_opt_ PCWSTR subkey, _In_opt_ PCWSTR value_name, DWORD type = reg_value_type_info::get_value_type<R>()) const
+                {
+                    R value{};
+                    const auto hr = get_value_with_type<R, ::wil::err_returncode_policy>(subkey, value_name, value, type);
+                    if (SUCCEEDED(hr))
+                    {
+                        return ::std::optional(::wistd::move(value));
+                    }
+
+                    if (::wil::reg::is_registry_not_found(hr))
+                    {
+                        return ::std::nullopt;
+                    }
+
+                    // throw if exception policy
+                    err_policy::HResult(hr);
+                    return ::std::nullopt;
+                }
+#endif // #if defined (_OPTIONAL_) && defined(__cpp_lib_optional)
+
+                template <typename R>
+                typename err_policy::result set_value(_In_opt_ PCWSTR subkey, _In_opt_ PCWSTR value_name, const R& value, DWORD type = reg_value_type_info::set_value_type<R>()) const
+                {
+                    return set_value_with_type(subkey, value_name, value, type);
+                }
+
+            private:
+                const HKEY m_key{};
+
+                template <typename R>
+                typename err_policy::result set_value_with_type(_In_opt_ PCWSTR subkey, _In_opt_ PCWSTR value_name, const R& value, DWORD type) const
+                {
+                    return err_policy::HResult(HRESULT_FROM_WIN32(
+                        ::RegSetKeyValueW(
+                            m_key,
+                            subkey,
+                            value_name,
+                            type,
+                            static_cast<uint8_t*>(reg_value_type_info::get_buffer(value)),
+                            reg_value_type_info::get_buffer_size_bytes(value))));
+                }
+
+                template <typename R, typename get_value_with_type_policy = err_policy>
+                typename get_value_with_type_policy::result get_value_with_type(_In_opt_ PCWSTR subkey, _In_opt_ PCWSTR value_name, R& return_value, DWORD type = reg_value_type_info::get_value_type<R>()) const
+                {
+                    if
+#if defined(__cpp_if_constexpr)
+                        constexpr
+#endif
+                        (reg_value_type_info::supports_prepare_buffer<R>())
+
+                    {
+                        const auto prepare_buffer_hr = reg_value_type_info::prepare_buffer(return_value);
+                        if (FAILED(prepare_buffer_hr))
+                        {
+                            return get_value_with_type_policy::HResult(prepare_buffer_hr);
+                        }
+                    }
+
+                    // get_buffer_size_bytes should include the null terminator when used for strings.
+                    DWORD bytes_allocated{ reg_value_type_info::get_buffer_size_bytes(return_value) };
+                    HRESULT get_value_hresult = S_OK;
+                    for (;;)
+                    {
+                        constexpr DWORD* null_type{ nullptr };
+                        DWORD data_size_bytes{ bytes_allocated };
+                        get_value_hresult = HRESULT_FROM_WIN32(::RegGetValueW(
+                            m_key,
+                            subkey,
+                            value_name,
+                            get_value_flags_from_value_type(type),
+                            null_type,
+                            reg_value_type_info::get_buffer(return_value),
+                            &data_size_bytes));
+
+                        // some return types we can grow as needed - e.g. when writing to a std::wstring
+                        // only compile and resize_buffer for those types that support dynamically growing the buffer
+                        if
+#if defined(__cpp_if_constexpr)
+                            constexpr
+#endif
+                            (reg_value_type_info::supports_resize_buffer<R>())
+                        {
+                            // Attempt to grow the buffer with the data_size_bytes returned from GetRegValueW
+                            // GetRegValueW will indicate the caller allocate the returned number of bytes in one of two cases:
+                            // 1. returns ERROR_MORE_DATA
+                            // 2. returns ERROR_SUCCESS when we gave it a nullptr for the out buffer
+                            const bool shouldReallocate =
+                                (::wil::reg::is_registry_buffer_too_small(get_value_hresult)) ||
+                                (SUCCEEDED(get_value_hresult) && (reg_value_type_info::get_buffer(return_value) == nullptr) && (data_size_bytes > 0));
+                            if (shouldReallocate)
+                            {
+                                // verify if resize_buffer succeeded allocation
+                                const auto resize_buffer_hr = reg_value_type_info::resize_buffer(return_value, data_size_bytes);
+                                if (FAILED(resize_buffer_hr))
+                                {
+                                    // if resize fails, return this error back to the caller
+                                    return get_value_with_type_policy::HResult(resize_buffer_hr);
+                                }
+
+                                // if it resize succeeds, continue the for loop to try again
+                                bytes_allocated = data_size_bytes;
+                                continue;
+                            }
+
+                            // if the RegGetValueW call succeeded with a non-null [out] param,
+                            // and the type supports resize_buffer
+                            // and the bytes we allocated don't match data_size_bytes returned from RegGetValueW
+                            // resize the buffer to match what RegGetValueW returned
+                            if (SUCCEEDED(get_value_hresult))
+                            {
+                                const auto current_byte_size = reg_value_type_info::get_buffer_size_bytes(return_value);
+                                if (current_byte_size != data_size_bytes)
+                                {
+                                    // verify if resize_buffer succeeded allocation
+                                    const auto resize_buffer_hr = reg_value_type_info::resize_buffer(return_value, data_size_bytes);
+                                    if (FAILED(resize_buffer_hr))
+                                    {
+                                        // if resize fails, return this error back to the caller
+                                        return get_value_with_type_policy::HResult(resize_buffer_hr);
+                                    }
+                                }
+                            }
+                        }
+
+                        // we don't need to reallocate and retry the call to RegGetValueW so breaking out of the loop
+                        break;
+                    }
+
+                    // some types (generally string types) require trimming its internal buffer after RegGetValueW successfully wrote into its buffer
+                    if
+#if defined(__cpp_if_constexpr)
+                        constexpr
+#endif
+                        (reg_value_type_info::supports_trim_buffer<R>())
+
+                    {
+                        if (SUCCEEDED(get_value_hresult))
+                        {
+                            reg_value_type_info::trim_buffer(return_value);
+                        }
+                    }
+
+                    return get_value_with_type_policy::HResult(get_value_hresult);
+                }
+            };
+
+            using reg_view_nothrow = ::wil::reg::reg_view_details::reg_view_t<::wil::err_returncode_policy>;
+#if defined(WIL_ENABLE_EXCEPTIONS)
+            using reg_view = ::wil::reg::reg_view_details::reg_view_t<::wil::err_exception_policy>;
+#endif // #if defined(WIL_ENABLE_EXCEPTIONS)
+        }
+
+        // registry iterator support requires exceptions
+#if defined(WIL_ENABLE_EXCEPTIONS)
+        namespace reg_iterator_details
+        {
+            constexpr uint32_t iterator_end_offset = 0xffffffff;
+            constexpr size_t iterator_default_buffer_size = 16;
+
+#if defined(_STRING_)
+            // cannot return a const PCWSTR -- the registry APIs require a PWSTR
+            inline PWSTR address_of_name(::std::wstring& name) WI_NOEXCEPT
+            {
+                return const_cast<PWSTR>(name.data());
+            }
+            inline void clear_name(::std::wstring& name, size_t)
+            {
+                name.assign(name.size(), L'\0');
+            }
+
+            inline size_t resize_name(::std::wstring& name, size_t, size_t new_length)
+            {
+                name.resize(new_length);
+                clear_name(name, name.size());
+                return name.size();
+            }
+
+            inline bool compare_name(const ::std::wstring& name, PCWSTR comparand) WI_NOEXCEPT
+            {
+                // not using operat== as that creates a temp std::wstring, which could fail/throw
+                return 0 == wcscmp(name.c_str(), comparand);
+            }
+#else
+            inline PWSTR address_of_name(::wil::unique_process_heap_string& name) WI_NOEXCEPT
+            {
+                return name.get();
+            }
+            inline void clear_name(::wil::unique_process_heap_string& name, size_t length)
+            {
+                if (length > 0)
+                {
+                    memset(name.get(), 0, length * sizeof(wchar_t));
+                }
+            }
+
+            inline size_t resize_name(::wil::unique_process_heap_string& name, size_t current_length, size_t new_length)
+            {
+                if (new_length > current_length)
+                {
+                    auto newString{ ::wil::make_unique_string_nothrow<::wil::unique_process_heap_string>(name.get(), new_length) };
+                    name.swap(newString);
+                    return new_length;
+                }
+
+                // continue to use the existing buffer since the requested length is less than the current length
+                clear_name(name, current_length);
+                return current_length;
+            }
+            inline bool compare_name(const ::wil::unique_process_heap_string& name, PCWSTR comparand) WI_NOEXCEPT
+            {
+                if (!name)
+                {
+                    return false;
+                }
+                return 0 == wcscmp(name.get(), comparand);
+            }
+#endif
+        };
+
+        // forward declaration
+        template <typename T> class iterator_t;
+
+        class key_iterator_data
+        {
+        public:
+#if defined(_STRING_)
+            ::std::wstring name;
+#else
+            ::wil::unique_process_heap_string name;
+#endif
+            key_iterator_data(HKEY key = nullptr) : m_hkey{ key }
+            {
+            }
+            ~key_iterator_data() WI_NOEXCEPT = default;
+
+#if defined (_STRING_)
+            key_iterator_data(const key_iterator_data&) = default;
+            key_iterator_data& operator=(const key_iterator_data&) = default;
+#else
+            key_iterator_data(const key_iterator_data& rhs)
+            {
+                if (rhs.name)
+                {
+                    name = ::wil::make_process_heap_string(rhs.name.get(), rhs.m_capacity);
+                }
+                m_hkey = rhs.m_hkey;
+                m_index = rhs.m_index;
+                m_capacity = rhs.m_capacity;
+            }
+            key_iterator_data& operator=(const key_iterator_data& rhs)
+            {
+                if (&rhs != this)
+                {
+                    key_iterator_data temp(rhs);
+                    *this = ::wistd::move(temp);
+                }
+                return *this;
+            }
+#endif
+
+            key_iterator_data(key_iterator_data&&) WI_NOEXCEPT = default;
+            key_iterator_data& operator=(key_iterator_data&& rhs) WI_NOEXCEPT = default;
+
+            // Case-sensitive comparison
+            bool operator==(PCWSTR comparand) const WI_NOEXCEPT
+            {
+                return ::wil::reg::reg_iterator_details::compare_name(name, comparand);
+            }
+
+        private:
+            friend class ::wil::reg::iterator_t<key_iterator_data>;
+
+            bool is_end() const WI_NOEXCEPT
+            {
+                return m_index == ::wil::reg::reg_iterator_details::iterator_end_offset;
+            }
+
+            void make_end_iterator() WI_NOEXCEPT
+            {
+                ::wil::reg::reg_iterator_details::clear_name(name, m_capacity);
+                m_index = ::wil::reg::reg_iterator_details::iterator_end_offset;
+            }
+
+            void resize(size_t new_length)
+            {
+                m_capacity = ::wil::reg::reg_iterator_details::resize_name(name, m_capacity, new_length);
+            }
+
+            void enum_next()
+            {
+                FAIL_FAST_IF(is_end());
+
+                for (auto string_length = static_cast<DWORD>(m_capacity);;)
+                {
+                    resize(string_length);
+
+                    const auto error = ::RegEnumKeyExW(
+                        m_hkey, // hKey
+                        m_index, // dwIndex
+                        string_length == 0 ? nullptr : ::wil::reg::reg_iterator_details::address_of_name(name), // lpName
+                        &string_length, // lpcchName
+                        nullptr, // lpReserved
+                        nullptr, // lpClass
+                        nullptr, // lpcchClass
+                        nullptr); // lpftLastWriteTime
+
+                    if (error == ERROR_SUCCESS)
+                    {
+                        // some types, like std::wstring, cannot have embedded nulls
+                        ::wil::reg::reg_view_details::reg_value_type_info::trim_buffer(name);
+                        break;
+                    }
+                    if (error == ERROR_NO_MORE_ITEMS)
+                    {
+                        make_end_iterator();
+                        break;
+                    }
+                    if (error == ERROR_MORE_DATA)
+                    {
+                        // resize to iterator_default_buffer_size and try again
+                        string_length += ::wil::reg::reg_iterator_details::iterator_default_buffer_size;
+                        continue;
+                    }
+
+                    // any other error will throw
+                    THROW_WIN32(error);
+                }
+            }
+
+            HKEY m_hkey{};
+            uint32_t m_index = ::wil::reg::reg_iterator_details::iterator_end_offset;
+            size_t m_capacity{};
+        };
+
+        class value_iterator_data
+        {
+        public:
+#if defined(_STRING_)
+            ::std::wstring name;
+#else
+            ::wil::unique_process_heap_string name;
+#endif
+            DWORD type = REG_NONE;
+
+            value_iterator_data(HKEY key = nullptr) : m_hkey{ key }
+            {
+            }
+            ~value_iterator_data() WI_NOEXCEPT = default;
+
+#if defined (_STRING_)
+            value_iterator_data(const value_iterator_data&) = default;
+            value_iterator_data& operator=(const value_iterator_data&) = default;
+#else
+            value_iterator_data(const value_iterator_data& rhs)
+            {
+                if (rhs.name)
+                {
+                    name = ::wil::make_process_heap_string(rhs.name.get(), rhs.m_capacity);
+                }
+                type = rhs.type;
+                m_hkey = rhs.m_hkey;
+                m_index = rhs.m_index;
+                m_capacity = rhs.m_capacity;
+            }
+            value_iterator_data& operator=(const value_iterator_data& rhs)
+            {
+                if (&rhs != this)
+                {
+                    value_iterator_data temp(rhs);
+                    *this = ::wistd::move(temp);
+                }
+                return *this;
+            }
+#endif
+
+            value_iterator_data(value_iterator_data&&) WI_NOEXCEPT = default;
+            value_iterator_data& operator=(value_iterator_data&& rhs) WI_NOEXCEPT = default;
+
+        private:
+            friend class ::wil::reg::iterator_t<value_iterator_data>;
+
+            bool is_end() const noexcept
+            {
+                return m_index == ::wil::reg::reg_iterator_details::iterator_end_offset;
+            }
+
+            void make_end_iterator() WI_NOEXCEPT
+            {
+                ::wil::reg::reg_iterator_details::clear_name(name, m_capacity);
+                m_index = ::wil::reg::reg_iterator_details::iterator_end_offset;
+            }
+
+            void resize(size_t new_length)
+            {
+                m_capacity = ::wil::reg::reg_iterator_details::resize_name(name, m_capacity, new_length);
+            }
+
+            void enum_next()
+            {
+                FAIL_FAST_IF(is_end());
+
+                for (auto string_length = static_cast<DWORD>(m_capacity);;)
+                {
+                    resize(string_length);
+
+                    const auto error = ::RegEnumValueW(
+                        m_hkey, // hKey
+                        m_index, // dwIndex
+                        string_length == 0 ? nullptr : ::wil::reg::reg_iterator_details::address_of_name(name), // lpValueName
+                        &string_length, // lpcchValueName
+                        nullptr, // lpReserved
+                        &type, // lpType
+                        nullptr, // lpData
+                        nullptr); // lpcbData
+
+                    if (error == ERROR_SUCCESS)
+                    {
+                        // some types, like std::wstring, cannot have embedded nulls
+                        ::wil::reg::reg_view_details::reg_value_type_info::trim_buffer(name);
+                        break;
+                    }
+                    if (error == ERROR_NO_MORE_ITEMS)
+                    {
+                        make_end_iterator();
+                        break;
+                    }
+                    if (error == ERROR_MORE_DATA)
+                    {
+                        // resize to iterator_default_buffer_size and try again
+                        string_length += ::wil::reg::reg_iterator_details::iterator_default_buffer_size;
+                        continue;
+                    }
+
+                    // any other error will throw
+                    THROW_WIN32(error);
+                }
+            }
+
+            HKEY m_hkey{};
+            uint32_t m_index = ::wil::reg::reg_iterator_details::iterator_end_offset;
+            size_t m_capacity{};
+        };
+
+        template <typename T>
+        class iterator_t
+        {
+        public:
+            // defining iterator_traits allows STL <algorithm> functions to be used with this iterator class.
+            // Notice this is a forward_iterator
+            // - does not support random-access (e.g. vector::iterator)
+            // - does not support bi-directional access (e.g. list::iterator)
+#if defined(_ITERATOR_)
+            using iterator_category = ::std::forward_iterator_tag;
+#endif
+            using value_type = T;
+            using difference_type = size_t;
+            using distance_type = size_t;
+            using pointer = T*;
+            using reference = T&;
+
+            iterator_t() WI_NOEXCEPT = default;
+            ~iterator_t() WI_NOEXCEPT = default;
+
+            iterator_t(HKEY hkey) : m_data(hkey)
+            {
+                if (hkey != nullptr)
+                {
+                    m_data.resize(::wil::reg::reg_iterator_details::iterator_default_buffer_size);
+                    m_data.m_index = 0;
+                    m_data.enum_next();
+                }
+            }
+
+            iterator_t(const iterator_t&) = default;
+            iterator_t& operator=(const iterator_t&) = default;
+            iterator_t(iterator_t&&) WI_NOEXCEPT = default;
+            iterator_t& operator=(iterator_t&&) WI_NOEXCEPT = default;
+
+            // operator support
+            const T& operator*() const
+            {
+                if (m_data.is_end())
+                {
+                    THROW_WIN32(ERROR_NO_MORE_ITEMS);
+                }
+                return m_data;
+            }
+            const T& operator*()
+            {
+                if (m_data.is_end())
+                {
+                    THROW_WIN32(ERROR_NO_MORE_ITEMS);
+                }
+                return m_data;
+            }
+            const T* operator->() const
+            {
+                if (m_data.is_end())
+                {
+                    THROW_WIN32(ERROR_NO_MORE_ITEMS);
+                }
+                return &m_data;
+            }
+            const T* operator->()
+            {
+                if (m_data.is_end())
+                {
+                    THROW_WIN32(ERROR_NO_MORE_ITEMS);
+                }
+                return &m_data;
+            }
+
+            bool operator==(const iterator_t& rhs) const WI_NOEXCEPT
+            {
+                if (m_data.is_end() || rhs.m_data.is_end())
+                {
+                    // if either is not initialized (or end), both must not be initialized (or end) to be equal
+                    return m_data.m_index == rhs.m_data.m_index;
+                }
+                return m_data.m_hkey == rhs.m_data.m_hkey && m_data.m_index == rhs.m_data.m_index;
+            }
+
+            bool operator!=(const iterator_t& rhs) const WI_NOEXCEPT
+            {
+                return !(*this == rhs);
+            }
+
+            // pre-increment
+            iterator_t& operator++()
+            {
+                this->operator +=(1);
+                return *this;
+            }
+
+            // increment by integer
+            iterator_t& operator+=(size_t offset)
+            {
+                // fail on overflow
+                uint32_t newIndex = m_data.m_index + static_cast<uint32_t>(offset);
+                // fail on integer overflow
+                if (newIndex < m_data.m_index)
+                {
+                    THROW_HR(E_INVALIDARG);
+                }
+                // fail if this creates an end iterator
+                if (newIndex == ::wil::reg::reg_iterator_details::iterator_end_offset)
+                {
+                    THROW_HR(E_INVALIDARG);
+                }
+
+                // iterate by the integer offset
+                for (size_t count = 0; count < offset; ++count)
+                {
+                    ++m_data.m_index;
+                    m_data.enum_next();
+                }
+                return *this;
+            }
+
+            // not supporting post-increment - which would require copy-construction
+            iterator_t operator++(int) = delete;
+
+        private:
+            // container based on the class template type
+            T m_data{};
+        };
+
+        using key_iterator = ::wil::reg::iterator_t<::wil::reg::key_iterator_data>;
+        using value_iterator = ::wil::reg::iterator_t<::wil::reg::value_iterator_data>;
+
+        template <typename T>
+        struct key_enumerator
+        {
+            explicit key_enumerator(T&& key) WI_NOEXCEPT : m_hkey(wistd::move(key))
+            {
+            }
+            ~key_enumerator() WI_NOEXCEPT = default;
+
+            key_enumerator(const key_enumerator&) = delete;
+            key_enumerator& operator=(const key_enumerator&) = delete;
+            // only movable
+            key_enumerator(key_enumerator&&) WI_NOEXCEPT = default;
+            key_enumerator& operator=(key_enumerator&&) WI_NOEXCEPT = default;
+
+            ::wil::reg::key_iterator begin() const
+            {
+                return ::wil::reg::key_iterator(get_hkey());
+            }
+
+            ::wil::reg::key_iterator end() const WI_NOEXCEPT
+            {
+                return { nullptr };
+            }
+
+        private:
+            T m_hkey;
+
+            // must be specialized per template type
+            HKEY get_hkey() const WI_NOEXCEPT;
+        };
+
+        template <typename T>
+        struct value_enumerator
+        {
+            explicit value_enumerator(T&& key) WI_NOEXCEPT : m_hkey(wistd::move(key))
+            {
+            }
+            ~value_enumerator() WI_NOEXCEPT = default;
+
+            value_enumerator(const value_enumerator&) = delete;
+            value_enumerator& operator=(const value_enumerator&) = delete;
+            // only movable
+            value_enumerator(value_enumerator&&) WI_NOEXCEPT = default;
+            value_enumerator& operator=(value_enumerator&&) WI_NOEXCEPT = default;
+
+            ::wil::reg::value_iterator begin() const
+            {
+                return ::wil::reg::value_iterator(get_hkey());
+            }
+
+            ::wil::reg::value_iterator end() const WI_NOEXCEPT
+            {
+                return { nullptr };
+            }
+
+        private:
+            T m_hkey;
+
+            // must be specialized per template type
+            HKEY get_hkey() const WI_NOEXCEPT;
+        };
+
+        template <>
+        inline HKEY key_enumerator<HKEY>::get_hkey() const WI_NOEXCEPT
+        {
+            return m_hkey;
+        }
+        template <>
+        inline HKEY key_enumerator<::wil::unique_hkey>::get_hkey() const WI_NOEXCEPT
+        {
+            return m_hkey.get();
+        }
+
+        template <>
+        inline HKEY value_enumerator<HKEY>::get_hkey() const WI_NOEXCEPT
+        {
+            return m_hkey;
+        }
+        template <>
+        inline HKEY value_enumerator<::wil::unique_hkey>::get_hkey() const WI_NOEXCEPT
+        {
+            return m_hkey.get();
+        }
+
+        inline key_enumerator<HKEY> create_key_enumerator(HKEY key)
+        {
+            return key_enumerator<HKEY>(wistd::move(key));
+        }
+        inline key_enumerator<::wil::unique_hkey> create_key_enumerator(::wil::unique_hkey&& key)
+        {
+            return key_enumerator<::wil::unique_hkey>(wistd::move(key));
+        }
+
+        inline value_enumerator<HKEY> create_value_enumerator(HKEY key)
+        {
+            return value_enumerator<HKEY>(wistd::move(key));
+        }
+        inline value_enumerator<::wil::unique_hkey> create_value_enumerator(::wil::unique_hkey&& key)
+        {
+            return value_enumerator<::wil::unique_hkey>(wistd::move(key));
+        }
+
+#endif // #if defined(WIL_ENABLE_EXCEPTIONS)
+
+    } // namespace reg
+} // namespace wil
 #endif // __WIL_REGISTRY_HELPERS_INCLUDED